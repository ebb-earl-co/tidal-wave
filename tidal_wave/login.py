import base64
from enum import Enum
import json
import logging
from pathlib import Path
import sys
from typing import Dict, Optional, Set, Tuple, Union

from .models import BearerAuth, SessionsEndpointResponseJSON
from .oauth import (
    TOKEN_DIR_PATH,
    BearerToken,
    TidalOauth,
    TokenException,
)
from .utils import TIDAL_API_URL

import requests
import typer

COMMON_HEADERS: Dict[str, str] = {"Accept-Encoding": "gzip, deflate, br"}

logger = logging.getLogger(__name__)


class AudioFormat(str, Enum):
    sony_360_reality_audio = "360"
    dolby_atmos = "Atmos"
    hi_res = "HiRes"
    mqa = "MQA"
    lossless = "Lossless"
    high = "High"
    low = "Low"


class LogLevel(str, Enum):
    debug = "DEBUG"  # 10
    info = "INFO"  # 20
    warning = "WARNING"  # 30
    error = "ERROR"  # 40
    critical = "CRITICAL"  # 50


def load_token_from_disk(
    token_path: Path = TOKEN_DIR_PATH / "android-tidal.token",
) -> Optional[dict]:
    """Attempt to read `token_path` from disk and decoded its contents
    as JSON"""
    if not token_path.exists():
        logger.warning(f"FileNotFoundError: {str(token_path.absolute())}")
        return
    token_file_contents: str = token_path.read_bytes()
    decoded_token_file_contents: str = base64.b64decode(token_file_contents).decode(
        "utf-8"
    )

    try:
        bearer_token_json: dict = json.loads(decoded_token_file_contents)
    except json.decoder.JSONDecodeError:
        logger.warning(f"File '{token_path.absolute()}' cannot be parsed as JSON")
        return
    else:
        return bearer_token_json


def validate_token_for_session(
    token: str, headers: Dict[str, str] = COMMON_HEADERS
) -> Optional[requests.Session]:
    """Send a GET request to the /sessions endpoint of TIDAL's API.
    If `token` is valid, use the SessionsEndpointResponseJSON object
    that was returned from the API to create a requests.Session object with
    some additional attributes. Otherwise, return None"""
    auth_headers: Dict[str, str] = {**headers, "Authorization": f"Bearer {token}"}
    sess: Optional[requests.Session] = None

    with requests.get(url=f"{TIDAL_API_URL}/sessions", headers=auth_headers) as r:
        try:
            r.raise_for_status()
        except requests.HTTPError as h:
            if r.status_code == 401:
                logger.error("Token is not authorized")
                return sess
            else:
                logger.exception(h)
                return sess

        serj = SessionsEndpointResponseJSON.from_dict(r.json())
        logger.debug("Adding data from API reponse to session object:")
        logger.debug(serj)

    sess: requests.Session = requests.Session()
    sess.headers: Dict[str, str] = headers
    sess.auth: BearerAuth = BearerAuth(token=token)
    sess.user_id: str = serj.user_id
    sess.session_id: str = serj.session_id
    sess.client_id: str = serj.client.id
    sess.client_name: str = serj.client.name
    if serj.country_code == "US":
        sess.params["countryCode"] = "US"
        sess.params["locale"] = "en_US"
        sess.headers["Accept-Language"] = "en-US"
    elif (len(serj.country_code) == 2) and (serj.country_code.isupper()):
        sess.params["countryCode"] = serj.country_code
    return sess


def login_fire_tv(
    token_path: Path = TOKEN_DIR_PATH / "fire_tv-tidal.token",
) -> Optional[requests.Session]:
    """Load `token_path` from disk, initializing a BearerToken from its
    contents. If successful, return a requests.Session object with
    extra attributes set, particular to the emulated client, Fire TV"""
    bearer_token = BearerToken.load(p=token_path)
    if bearer_token is not None:
        bearer_token.save(p=token_path)
    else:
        to = TidalOauth()
        bearer_token = to.authorization_code_flow()
        logger.info("Successfully loaded token from disk.")
        bearer_token.save(p=token_path)

    # check if access needs refreshed
    if bearer_token.is_expired:
        logger.warning("TIDAL access token needs refreshing: Attempting now.")
        try:
            bearer_token.refresh()
        except TokenException as te:
            sys.exit(te.args[0])
        else:
            logger.info("Successfully refreshed TIDAL access token")

    s: Optional[requests.Session] = validate_token_for_session(
        bearer_token.access_token
    )
    if s is None:
        logger.critical("Access token is not valid: exiting now.")
    else:
        s.params["deviceType"] = "TV"
        s.headers["User-Agent"] = "TIDAL_ANDROID/2.38.0"
        bearer_token.save()
    return s


def login_android(
    token_path: Path = TOKEN_DIR_PATH / "android-tidal.token",
) -> Optional[requests.Session]:
    """Load `token_path` from disk, initializing a BearerToken from its
    contents. If successful, return a requests.Session object with
    extra attributes set, particular to the emulated client, Android
    phone or tablet."""
    logger.info(f"Loading TIDAL access token from '{str(token_path.absolute())}'")
    _token: Optional[dict] = load_token_from_disk(token_path=token_path)
    access_token: Optional[str] = None if _token is None else _token.get("access_token")
    device_type: Optional[str] = None if _token is None else _token.get("device_type")

    if access_token is None:
        logger.warning("Could not load access token from disk")
        access_token: str = typer.prompt(
            "Enter TIDAL access token from an Android (the part after 'Bearer ')"
        )
        dt_input: str = typer.prompt(
            "Is this from device type: phone, tablet, or other? "
        )
        if dt_input.lower() == "phone":
            device_type = "PHONE"
        elif dt_input.lower() == "tablet":
            device_type = "TABLET"

    s: Optional[requests.Session] = validate_token_for_session(access_token)
    if s is None:
        logger.critical("Access token is not valid: exiting now.")
        if token_path.exists():
            token_path.unlink()
    else:
        logger.info(f"Access token is valid: saving to '{str(token_path.absolute())}'")
        if device_type is not None:
            s.params["deviceType"] = device_type

        s.params["platform"] = "ANDROID"
        s.headers["User-Agent"] = "TIDAL_ANDROID/1136 okhttp 4.3.0"
        to_write: dict = {
            "access_token": s.auth.token,
            "session_id": s.session_id,
            "client_id": s.client_id,
            "client_name": s.client_name,
            "country_code": s.params["countryCode"],
            "device_type": device_type,
        }
        logger.debug(f"Writing this bearer token to '{str(token_path.absolute())}'")
        token_path.write_bytes(base64.b64encode(bytes(json.dumps(to_write), "UTF-8")))
    return s


def login_windows(
    token_path: Path = TOKEN_DIR_PATH / "windows-tidal.token",
) -> Optional[requests.Session]:
    """Load `token_path` from disk, initializing a BearerToken from its
    contents. If successful, return a requests.Session object with
    extra attributes set, particular to the emulated client, a Windows
    laptop or desktop."""
    _token: Optional[dict] = load_token_from_disk(token_path=token_path)
    access_token: Optional[str] = None if _token is None else _token.get("access_token")
    if access_token is None:
        access_token: str = typer.prompt(
            "Enter TIDAL API access token (the part after 'Bearer ')"
        )

    s: Optional[requests.Session] = validate_token_for_session(access_token)
    if s is None:
        logger.critical("Access token is not valid: exiting now.")
        if token_path.exists():
            token_path.unlink()
    else:
        logger.debug(f"Writing this access token to '{str(token_path.absolute())}'")
        s.headers["User-Agent"] = (
            "Mozilla/5.0 (Windows NT 10.0; WOW64) AppleWebKit/537.36 (KHTML, like Gecko) TIDAL/2.36.2 Chrome/116.0.5845.228 Electron/26.6.1 Safari/537.36"
        )
        s.headers["Origin"] = s.headers["Referer"] = "https://desktop.tidal.com/"
        s.params["deviceType"] = "DESKTOP"
        to_write: dict = {
            "access_token": s.auth.token,
            "session_id": s.session_id,
            "client_id": s.client_id,
            "client_name": s.client_name,
            "country_code": s.params["countryCode"],
        }
        token_path.write_bytes(base64.b64encode(bytes(json.dumps(to_write), "UTF-8")))
    return s


def login_macos(
    token_path: Path = TOKEN_DIR_PATH / "mac_os-tidal.token",
) -> Optional[requests.Session]:
    """Load `token_path` from disk, initializing a BearerToken from its
    contents. If successful, return a requests.Session object with
    extra attributes set, particular to the emulated client, a macOS
    laptop or desktop"""
    _token: Optional[dict] = load_token_from_disk(token_path=token_path)
    access_token: Optional[str] = None if _token is None else _token.get("access_token")
    if access_token is None:
        access_token: str = typer.prompt(
            "Enter TIDAL API access token (the part after 'Bearer ')"
        )
<<<<<<< HEAD

    s: Optional[requests.Session] = validate_token_for_session(access_token)
    if s is None:
        logger.critical("Access token is not valid: exiting now.")
        if token_path.exists():
            token_path.unlink()
    else:
        logger.debug(f"Writing this access token to '{str(token_path.absolute())}'")
        s.headers["User-Agent"] = (
            "TIDALPlayer/3.1.4.209 CFNetwork/1494.0.7 Darwin/23.4.0"
        )
        s.headers["x-tidal-client-version"] = "2024.3.14"
        s.headers["Origin"] = s.headers["Referer"] = "https://desktop.tidal.com/"
        s.params["deviceType"] = "DESKTOP"
        to_write: dict = {
            "access_token": s.auth.token,
            "session_id": s.session_id,
            "client_id": s.client_id,
            "client_name": s.client_name,
            "country_code": s.params["countryCode"],
        }
        token_path.write_bytes(base64.b64encode(bytes(json.dumps(to_write), "UTF-8")))
    return s
=======
>>>>>>> 945a06c9

    s: Optional[requests.Session] = validate_token_for_session(access_token)
    if s is None:
        logger.critical("Access token is not valid: exiting now.")
        if token_path.exists():
            token_path.unlink()
    else:
        logger.debug(f"Writing this access token to '{str(token_path.absolute())}'")
        s.headers["User-Agent"] = "TIDALPlayer/3.1.4.209 CFNetwork/1494.0.7 Darwin/23.4.0"
        s.params["deviceType"] = "DESKTOP"
        to_write: dict = {
            "access_token": s.auth.token,
            "session_id": s.session_id,
            "client_id": s.client_id,
            "client_name": s.client_name,
            "country_code": s.params["countryCode"],
        }
        token_path.write_bytes(base64.b64encode(bytes(json.dumps(to_write), "UTF-8")))
    return s

def login(
    audio_format: AudioFormat,
) -> Tuple[Optional[requests.Session], Union[AudioFormat, str]]:
    """Given a selected audio_format, either log in "automatically"
    via the Fire TV OAuth 2.0 flow, or ask for an Android-/Windows-/macOS-
    gleaned API token; the latter to be able to access HiRes fLaC audio.
    Returns a tuple of a requests.Session object, if no error, and the
    AudioFormat instance passed in; or (None, "") in the event of error.
    """
    high_quality_formats: Set[AudioFormat] = {
        AudioFormat.sony_360_reality_audio,
        AudioFormat.hi_res,
    }
    fire_tv_formats: Set[AudioFormat] = {
        AudioFormat.dolby_atmos,
        AudioFormat.mqa,
        AudioFormat.lossless,
        AudioFormat.high,
        AudioFormat.low,
    }
    if audio_format in fire_tv_formats:
        return (login_fire_tv(), audio_format)
    elif audio_format in high_quality_formats:
        # If there's already a token, skip the prompt and input rigmarole
        if (TOKEN_DIR_PATH / "android-tidal.token").exists():
            return (login_android(), audio_format)
        elif (TOKEN_DIR_PATH / "windows-tidal.token").exists():
            return (login_windows(), audio_format)
        elif (TOKEN_DIR_PATH / "mac_os-tidal.token").exists():
            return (login_macos(), audio_format)

        options: set = {"android", "a", "macos", "m", "windows", "w"}
        _input: str = ""
        while _input not in options:
            _input = typer.prompt(
                "For which of Android [a] or Windows [w] would you like to provide an API token?"
            ).lower()
        else:
            if _input in {"android", "a"}:
                return (login_android(), audio_format)
            elif _input in {"macos", "m"}:
                return (login_macos(), audio_format)
            elif _input in {"windows", "w"}:
                return (login_windows(), audio_format)
    else:
        logger.critical(
            "Please provide one of the following: "
            f"{', '.join(e.value for e in AudioFormat)}"
        )
        return (None, "")<|MERGE_RESOLUTION|>--- conflicted
+++ resolved
@@ -241,7 +241,6 @@
         access_token: str = typer.prompt(
             "Enter TIDAL API access token (the part after 'Bearer ')"
         )
-<<<<<<< HEAD
 
     s: Optional[requests.Session] = validate_token_for_session(access_token)
     if s is None:
@@ -257,7 +256,7 @@
         s.headers["Origin"] = s.headers["Referer"] = "https://desktop.tidal.com/"
         s.params["deviceType"] = "DESKTOP"
         to_write: dict = {
-            "access_token": s.auth.token,
+            "access_token": s.  auth.token,
             "session_id": s.session_id,
             "client_id": s.client_id,
             "client_name": s.client_name,
@@ -265,28 +264,8 @@
         }
         token_path.write_bytes(base64.b64encode(bytes(json.dumps(to_write), "UTF-8")))
     return s
-=======
->>>>>>> 945a06c9
-
-    s: Optional[requests.Session] = validate_token_for_session(access_token)
-    if s is None:
-        logger.critical("Access token is not valid: exiting now.")
-        if token_path.exists():
-            token_path.unlink()
-    else:
-        logger.debug(f"Writing this access token to '{str(token_path.absolute())}'")
-        s.headers["User-Agent"] = "TIDALPlayer/3.1.4.209 CFNetwork/1494.0.7 Darwin/23.4.0"
-        s.params["deviceType"] = "DESKTOP"
-        to_write: dict = {
-            "access_token": s.auth.token,
-            "session_id": s.session_id,
-            "client_id": s.client_id,
-            "client_name": s.client_name,
-            "country_code": s.params["countryCode"],
-        }
-        token_path.write_bytes(base64.b64encode(bytes(json.dumps(to_write), "UTF-8")))
-    return s
-
+
+  
 def login(
     audio_format: AudioFormat,
 ) -> Tuple[Optional[requests.Session], Union[AudioFormat, str]]:
