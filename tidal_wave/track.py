from dataclasses import dataclass
import json
import logging
from pathlib import Path
import shlex
import shutil
import subprocess
import sys
from typing import Optional

import mutagen
from mutagen.mp4 import MP4Cover
import ffmpeg
from requests import Request, Session

from .dash import manifester, JSONDASHManifest, XMLDASHManifest
from .media import af_aq, AudioFormat, TAG_MAPPING
from .models import (
    AlbumsEndpointResponseJSON,
    ArtistsBioResponseJSON,
    TracksCreditsResponseJSON,
    TracksEndpointResponseJSON,
    TracksEndpointStreamResponseJSON,
    TracksLyricsResponseJSON,
)
from .requesting import (
    fetch_content_length,
    http_request_range_headers,
    request_albums,
    request_artist_bio,
    request_credits,
    request_lyrics,
    request_stream,
    request_tracks,
)
from .utils import download_cover_image, temporary_file

logger = logging.getLogger("__name__")


@dataclass
class Track:
    track_id: int

    def __post_init__(self):
        self._has_lyrics: Optional[bool] = None
        self.tags: dict = {}
        self.album_cover_saved: bool = False

    def _lookup(self, af) -> AudioFormat:
        af_aq: Dict[AudioFormat, str] = {
            AudioFormat.sony_360_reality_audio: "LOW",
            AudioFormat.dolby_atmos: "LOW",
            AudioFormat.hi_res: "HI_RES",
            AudioFormat.mqa: "HI_RES",
            AudioFormat.lossless: "LOSSLESS",
            AudioFormat.high: "HIGH",
            AudioFormat.low: "LOW",
        }
        return af_aq.get(af)

    def get_metadata(self, session: Session):
        self.metadata: Optional[TracksEndpointResponseJSON] = request_tracks(
            session=session, identifier=self.track_id
        )

    def get_album(self, session: Session):
        self.album: Optional[AlbumsEndpointResponseJSON] = request_albums(
            session=session, identifier=self.metadata.album.id
        )

    def get_credits(self, session: Session):
        self.credits: Optional[TracksCreditsResponseJSON] = request_credits(
            session=session, identifier=self.track_id
        )

    def get_lyrics(self, session: Session):
        if self._has_lyrics is None:
            self.lyrics: Optional[TracksLyricsResponseJSON] = request_lyrics(
                session=session, identifier=self.track_id
            )
            if self.lyrics is None:
                self._has_lyrics = False
            else:
                self._has_lyrics = True
        else:
            return self.lyrics

    def get_stream(self, session: Session, audio_format: AudioFormat):
        """Populates self.stream, self.manifest"""
        aq: Optional[str] = self._lookup(audio_format)
        self.stream: Optional[TracksEndpointStreamResponseJSON] = request_stream(
            session=session, track_id=self.track_id, audio_quality=aq
        )

    def set_manifest(self):
        """This method sets self.manifest and self.codec"""
        self.manifest: Manifest = manifester(self.stream)
        # https://dashif.org/codecs/audio/
        if self.manifest.codecs == "flac":
            self.codec = "flac"
        elif self.manifest.codecs == "mqa":
            self.codec = "flac"
        elif self.manifest.codecs == "mha1":  # Sony 360 Reality Audio
            self.codec = "mka"
        elif self.manifest.codecs == "mp4a.40.5":  # HE-AAC
            self.codec = "m4a"
        elif self.manifest.codecs == "mp4a.40.29":  # HE-AAC v2
            self.codec = "m4a"
        elif self.manifest.codecs == "mp4a.40.2":  # AAC-LC
            self.codec = "m4a"
        elif self.manifest.codecs == "eac3":  # Enhanced AC-3
            self.codec = "m4a"
        elif self.manifest.codecs == "mp4a.40.34":  # MP3
            self.codec = "mp3"

    def set_album_dir(self, out_dir: Path):
        artist_substring: str = self.album.artist.name
        album_substring: str = (
            f"{self.album.name} " f"[{self.album.id}] [{self.album.release_date.year}]"
        )
        self.album_dir: Path = out_dir / artist_substring / album_substring
        self.album_dir.mkdir(parents=True, exist_ok=True)

        if self.album.number_of_volumes > 1:
            volume_substring: str = f"Volume {self.metadata.volume_number}"
            (self.album_dir / volume_substring).mkdir(parents=True, exist_ok=True)

    def set_filename(self, audio_format: AudioFormat, out_dir: Path):
        _track_part: str = f"{self.metadata.track_number:02d} - {self.metadata.name}"
        if audio_format == AudioFormat.low:
            track_substring: str = f"{_track_part} [L]"
        elif audio_format == AudioFormat.high:
            track_substring: str = f"{_track_part} [H]"
        elif audio_format == AudioFormat.lossless:
            track_substring: str = f"{_track_part} [CD]"
        elif audio_format == AudioFormat.mqa:
            track_substring: str = f"{_track_part} [Q]"
        elif audio_format == AudioFormat.hi_res:
            track_substring: str = f"{_track_part} [HiRes]"
        elif audio_format == AudioFormat.dolby_atmos:
            track_substring: str = f"{_track_part} [A]"
        elif audio_format == AudioFormat.sony_360_reality_audio:
            track_substring: str = f"{_track_part} [360]"
        else:
            track_substring: str = _track_part

        # Check for MQA masquerading as HiRes here
        if audio_format == AudioFormat.hi_res:
            if self.manifest.codecs == "mqa":
                logger.warning(
                    "Even though HiRes audio format was requested, this track is only "
                    "available in MQA format. TIDAL regards this as 'HiRes' even though "
                    "it is probably only lossless; i.e. 16-bit 44.1 kHz quality. "
                    "Downloading of track will continue, but it will be marked as MQA."
                )
                self.filename: Optional[str] = f"{_track_part} [Q].{self.codec}"
            elif (self.stream.bit_depth == 16) and (self.stream.sample_rate == 44100):
                logger.warning(
                    "Even though HiRes audio format was requested, and TIDAL responded to "
                    "that request without error, this track is only available in lossless "
                    "format; i.e. 16-bit 44.1 kHz quality. Downloading of track will "
                    "continue, but it will be marked as Lossless ([CD])."
                )
                self.filename: Optional[str] = f"{_track_part} [CD].{self.codec}"
            else:
                self.filename: Optional[str] = f"{track_substring}.{self.codec}"
        else:
            self.filename: Optional[str] = f"{track_substring}.{self.codec}"

        # for use in playlist file ordering
        self.trackname: str = self.filename.split("- ")[-1]

    def set_outfile(self):
        """Uses self.album_dir and self.metadata and self.filename
        to craft the pathlib.Path object, self.outfile, that is a
        reference to where the track will be written on disk."""
        if self.album.number_of_volumes > 1:
            self.outfile: Path = (
                self.album_dir / f"Volume {self.metadata.volume_number}" / self.filename
            )
        else:
            self.outfile: Path = self.album_dir / self.filename

        if (self.outfile.exists()) and (self.outfile.stat().st_size > 0):
            logger.info(
                f"Track {str(self.outfile.absolute())} already exists "
                "and therefore will not be overwritten"
            )
            return
        else:
            return self.outfile

    def save_artist_image(self, session: Session):
        for a in self.metadata.artists:
            track_artist_image: Path = self.album_dir / f"{a.name}.jpg"
            if not track_artist_image.exists():
                download_artist_image(session, a, self.album_dir)

    def save_artist_bio(self, session: Session):
        for a in self.metadata.artists:
            track_artist_bio_json: Path = self.album_dir / f"{a.name}-bio.json"
            if not track_artist_bio_json.exists():
                artist_bio: Optional[ArtistsBioResponseJSON] = request_artist_bio(
                    session=session, identifier=a.id
                )
                if artist_bio is not None:
                    logger.info(
                        f"Writing artist bio for artist {a.id} to "
                        f"'{str(track_artist_bio_json.absolute())}"
                    )
                    track_artist_bio_json.write_text(artist_bio.to_json())

    def save_album_cover(self, session: Session):
        self.cover_path: Path = self.album_dir / "cover.jpg"
        if (not self.cover_path.exists()) or (not self.album_cover_saved):
            download_cover_image(
                session=session, cover_uuid=self.album.cover, output_dir=self.album_dir
            )
        else:
            self.album_cover_saved = True

    def download(self, session: Session, out_dir: Path) -> Optional[Path]:
        if isinstance(self.manifest, JSONDASHManifest):
            urls: List[str] = self.manifest.urls
        elif isinstance(self.manifest, XMLDASHManifest):
            urls: List[str] = self.manifest.build_urls(session=session)
        self.download_headers: Dict[str, str] = {"Accept": self.manifest.mime_type}
        if session.session_id is not None:
            self.download_headers["sessionId"] = session.session_id
        self.download_params = {"deviceType": None, "locale": None, "countryCode": None}
        # self.outfile should already have been setted by set_outfile()
        logger.info(
            f"Writing track {self.track_id} to '{str(self.outfile.absolute())}'"
        )

        # NamedTemporaryFile experiences permission error on Windows
        with temporary_file() as ntf:
            if len(urls) == 1:
                # Implement HTTP range requests here to mimic official clients
                range_size: int = 1024 * 1024  # 1 MiB
                content_length: int = fetch_content_length(session=session, url=urls[0])
                if content_length == 0:
                    # move on to the all-at-once flow
                    pass
                else:
                    range_headers: Iterable[str] = http_request_range_headers(
                        content_length=content_length,
                        range_size=range_size,
                        return_tuple=False,
                    )
                    for rh in range_headers:
                        with session.get(
                            urls[0],
                            params={k: None for k in session.params},
                            headers={"Range": rh},
                        ) as rr:
                            if not rr.ok:
                                logger.warning(f"Could not download {self}")
                                return
                            else:
                                ntf.write(rr.content)
                    else:
                        ntf.seek(0)

                    if self.codec == "flac":
                        # Have to use FFMPEG to re-mux the audio bytes, otherwise
                        # mutagen chokes on NoFlacHeaderError
                        ffmpeg.input(ntf.name, hide_banner=None, y=None).output(
                            str(self.outfile.absolute()),
                            acodec="copy",
                            loglevel="quiet",
                        ).run()
                    elif self.codec == "m4a":
                        shutil.copyfile(ntf.name, self.outfile)
                    elif self.codec == "mka":
                        shutil.copyfile(ntf.name, self.outfile)

                    logger.info(
                        f"Track {self.track_id} written to '{str(self.outfile.absolute())}'"
                    )
                    return self.outfile

            for u in urls:
                with session.get(
                    url=u, headers=self.download_headers, params=self.download_params
                ) as resp:
                    if not resp.ok:
                        logger.warning(f"Could not download {self}")
                        return
                    else:
                        ntf.write(resp.content)
            else:
                ntf.seek(0)

            if self.codec == "flac":
                # Have to use FFmpeg to re-mux the audio bytes, otherwise
                # mutagen chokes on NoFlacHeaderError
                ffmpeg.input(ntf.name, hide_banner=None, y=None).output(
                    str(self.outfile.absolute()), acodec="copy", loglevel="quiet"
                ).run()
            elif self.codec == "m4a":
                shutil.copyfile(ntf.name, self.outfile)
            elif self.codec == "mka":
                shutil.copyfile(ntf.name, self.outfile)

        logger.info(
            f"Track {self.track_id} written to '{str(self.outfile.absolute())}'"
        )
        return self.outfile

    def craft_tags(self):
        """Using the TAG_MAPPING dictionary,
        write the correct values of various metadata tags to the file.
        E.g. for .flac files, the album's artist is 'ALBUMARTIST',
        but for .m4a files, the album's artist is 'aART'."""
        tags = dict()
        if (self.codec == "flac") or (self.codec == "mka"):
            tag_map = {k: v["flac"] for k, v in TAG_MAPPING.items()}
        elif self.codec == "m4a":
            tag_map = {k: v["m4a"] for k, v in TAG_MAPPING.items()}

        tags[tag_map["album"]] = self.album.title
        tags[tag_map["album_artist"]] = ";".join((a.name for a in self.album.artists))
        tags[tag_map["album_peak_amplitude"]] = f"{self.stream.album_peak_amplitude}"
        tags[tag_map["album_replay_gain"]] = f"{self.stream.album_replay_gain}"
        tags[tag_map["artist"]] = ";".join((a.name for a in self.metadata.artists))
        tags[tag_map["artists"]] = [a.name for a in self.metadata.artists]
        tags[tag_map["barcode"]] = self.album.upc
        tags[tag_map["comment"]] = self.metadata.url
        tags[tag_map["copyright"]] = self.metadata.copyright
        tags[tag_map["date"]] = str(self.album.release_date)
        tags[tag_map["isrc"]] = self.metadata.isrc
        tags[tag_map["title"]] = self.metadata.name
        tags[tag_map["track_peak_amplitude"]] = f"{self.metadata.peak}"
        tags[tag_map["track_replay_gain"]] = f"{self.metadata.replay_gain}"
        # credits
        for tag in {"composer", "lyricist", "mixer", "producer", "remixer"}:
            try:
                _credits_tag = ";".join(getattr(self.credits, tag))
            except (TypeError, AttributeError):  # NoneType problems
                continue
            else:
                tags[tag_map[tag]] = _credits_tag
        # lyrics
        try:
            _lyrics = self.lyrics.subtitles
        except (TypeError, AttributeError):  # NoneType problems
            pass
        else:
            tags[tag_map["lyrics"]] = _lyrics

        # track and disk
        if self.codec == "flac":
            tags["DISCTOTAL"] = f"{self.metadata.volume_number}"
            tags["DISC"] = f"{self.album.number_of_volumes}"
            tags["TRACKTOTAL"] = f"{self.album.number_of_tracks}"
            tags["TRACKNUMBER"] = f"{self.metadata.track_number}"
        elif self.codec == "m4a":
            # Have to convert to bytes the values of the tags starting with '----'
            for k, v in tags.copy().items():
                if k.startswith("----"):
                    if isinstance(v, str):
                        tags[k]: bytes = v.encode("UTF-8")
                    elif isinstance(v, list):
                        tags[k]: List[bytes] = [s.encode("UTF-8") for s in v]

            tags["trkn"] = [(self.metadata.track_number, self.album.number_of_tracks)]
            tags["disk"] = [(self.metadata.volume_number, self.album.number_of_volumes)]
        self.tags: dict = {k: v for k, v in tags.items() if v is not None}

    def set_tags(self):
        """Instantiate a mutagen.File instance, add self.tags to it, and
        save it to disk"""
        self.mutagen = mutagen.File(self.outfile)
        self.mutagen.clear()
        self.mutagen.update(**self.tags)
        # add album cover
        if self.codec == "flac":
            p = mutagen.flac.Picture()
            p.type = mutagen.id3.PictureType.COVER_FRONT
            p.desc = "Album Cover"
            p.width = p.height = 1280
            p.mime = "image/jpeg"
            p.data = self.cover_path.read_bytes()
            self.mutagen.add_picture(p)
        elif self.codec == "m4a":
            self.mutagen["covr"] = [
                MP4Cover(self.cover_path.read_bytes(), imageformat=MP4Cover.FORMAT_JPEG)
            ]
        self.mutagen.save()
        # Make sure audio track comes first because of
        # less-sophisticated audio players
        with temporary_file(suffix=".mka") as tf:
            cmd: List[str] = shlex.split(
<<<<<<< HEAD
                f"""ffmpeg -hide_banner -loglevel quiet -y -i "{str(self.outfile.absolute())}" -map 0:a:0 -map 0:v:0 -c copy {tf.name}"""
=======
                f"""ffmpeg -hide_banner -loglevel quiet -y -i "{str(self.outfile.absolute())}" -map 0:a:0 -map 0:v:0 -c copy "{tf.name}" """
>>>>>>> 2de134ff
            )
            subprocess.run(cmd)
            shutil.copyfile(tf.name, str(self.outfile.absolute()))

    def get(
        self,
        session: Session,
        audio_format: AudioFormat,
        out_dir: Path,
        metadata: Optional[TracksEndpointResponseJSON] = None,
        album: Optional[AlbumsEndpointResponseJSON] = None,
    ) -> Optional[str]:
        if metadata is None:
            self.get_metadata(session)
        else:
            self.metadata = metadata

        if self.metadata is None:
            # self.failed = True
            self.outfile = None
            return

        if audio_format == AudioFormat.dolby_atmos:
            if "DOLBY_ATMOS" not in self.metadata.media_metadata.tags:
                logger.warning(
                    "Dolby Atmos audio format was requested, but track "
                    f"{self.track_id} is not available in Dolby Atmos "
                    "format. Downloading of track will not continue."
                )
                self.outfile = None
                return
        elif audio_format == AudioFormat.sony_360_reality_audio:
            if "SONY_360RA" not in self.metadata.media_metadata.tags:
                logger.warning(
                    "Sony 360 Reality Audio audio format was requested, but track "
                    f"{self.track_id} is not available in Sony 360 Reality Audio "
                    "format. Downloading of track will not continue."
                )
                self.outfile = None
                return
        elif audio_format == AudioFormat.mqa:
            if "MQA" not in self.metadata.media_metadata.tags:
                logger.warning(
                    "MQA audio format was requested, but track "
                    f"{self.track_id} is not available in MQA audio "
                    "format. Downloading of track will not continue."
                )
                self.outfile = None
                return

        if album is None:
            self.get_album(session)
        else:
            self.album = album

        if self.album is None:
            # self.failed = True
            self.outfile = None
            return

        self.get_credits(session)
        self.get_stream(session, audio_format)
        if self.stream is None:
            return
        self.set_manifest()
        self.set_album_dir(out_dir)
        self.set_filename(audio_format, out_dir)
        outfile: Optional[Path] = self.set_outfile()
        if outfile is None:
            return

        try:
            self.get_lyrics(session)
        except:
            pass

        self.save_album_cover(session)

        try:
            self.save_artist_image(session)
        except:
            pass

        try:
            self.save_artist_bio(session)
        except:
            pass

        if self.download(session, out_dir) is None:
            return

        self.craft_tags()
        self.set_tags()

        return str(self.outfile.absolute())

    def dump(self, fp=sys.stdout):
        k: int = int(self.metadata.track_number)
        if self.outfile is None:
            v: Optional[str] = None
        elif not isinstance(self.outfile, Path):
            v: Optional[str] = None
        else:
            v: Optional[str] = str(self.outfile.absolute())
        json.dump({k: v}, fp)

    def dumps(self) -> str:
        k: int = int(self.metadata.track_number)
        if self.outfile is None:
            v: Optional[str] = None
        elif not isinstance(self.outfile, Path):
            v: Optional[str] = None
        else:
            v: Optional[str] = str(self.outfile.absolute())
        json.dumps({k: v})<|MERGE_RESOLUTION|>--- conflicted
+++ resolved
@@ -393,11 +393,7 @@
         # less-sophisticated audio players
         with temporary_file(suffix=".mka") as tf:
             cmd: List[str] = shlex.split(
-<<<<<<< HEAD
-                f"""ffmpeg -hide_banner -loglevel quiet -y -i "{str(self.outfile.absolute())}" -map 0:a:0 -map 0:v:0 -c copy {tf.name}"""
-=======
                 f"""ffmpeg -hide_banner -loglevel quiet -y -i "{str(self.outfile.absolute())}" -map 0:a:0 -map 0:v:0 -c copy "{tf.name}" """
->>>>>>> 2de134ff
             )
             subprocess.run(cmd)
             shutil.copyfile(tf.name, str(self.outfile.absolute()))
