[build-system]
requires = ["setuptools", "wheel"]
[bdist_wheel]
universal = 0  # Make the generated wheels have "py3" tag
[project]
name = "tidal-wave"
<<<<<<< HEAD
version = "2023.12.12"
=======
version = "2023.12.13"
>>>>>>> b7358145
description = "A tool to wave at the TIDAL music service."
authors = [
    {name = "colinho", email = "pypi@colin.technology"}
]
maintainers = [
    {name = "colinho", email = "pypi@colin.technology"}
]
license = {file = "LICENSE"}
readme = {file = "README.md", content-type = "text/markdown"}
requires-python = ">= 3.8"
classifiers=[
    "Programming Language :: Python :: 3",
    "Programming Language :: Python :: 3.8",
    "Programming Language :: Python :: 3.9",
    "Programming Language :: Python :: 3.10",
    "Programming Language :: Python :: 3.11",
    "Programming Language :: Python :: 3.12",
    "Operating System :: OS Independent"
]
dependencies = [
    "dataclass-wizard",
    "ffmpeg-python",
    "mutagen",
    "m3u8",
    "platformdirs",
    "requests",
    "typer"
]
[project.optional-dependencies]
all = ["typer[all]"]
[project.scripts]
tidal-wave = "tidal_wave.main:app"
[project.urls]
Homepage = "https://github.com/ebb-earl-co/tidal-wave"<|MERGE_RESOLUTION|>--- conflicted
+++ resolved
@@ -4,11 +4,7 @@
 universal = 0  # Make the generated wheels have "py3" tag
 [project]
 name = "tidal-wave"
-<<<<<<< HEAD
-version = "2023.12.12"
-=======
 version = "2023.12.13"
->>>>>>> b7358145
 description = "A tool to wave at the TIDAL music service."
 authors = [
     {name = "colinho", email = "pypi@colin.technology"}
