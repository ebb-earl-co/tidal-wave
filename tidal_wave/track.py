<<<<<<< HEAD
"""Represent a track in the reckoning of the TIDAL API."""

from __future__ import annotations

=======
>>>>>>> 4aefcdcc
import json
import logging
import re
import shlex
import shutil
import subprocess
import sys
<<<<<<< HEAD
from contextlib import suppress
from dataclasses import dataclass
from pathlib import Path
from typing import Iterable

import ffmpeg
import mutagen
from Crypto.Cipher import AES
from Crypto.Util import Counter
from mutagen.mp4 import MP4Cover
from requests import RequestException, Session
=======
from dataclasses import dataclass
from pathlib import Path
from typing import Dict, Iterable, List, Optional, Union
>>>>>>> 4aefcdcc

import ffmpeg
import mutagen
from Crypto.Cipher import AES
from Crypto.Util import Counter
from mutagen.mp4 import MP4Cover
from requests import RequestException, Session

from .dash import (
    JSONDASHManifest,
    Manifest,
    TidalManifestError,
    XMLDASHManifest,
    manifester,
)
from .media import TAG_MAPPING, AudioFormat
from .models import (
    AlbumsEndpointResponseJSON,
    ArtistsBioResponseJSON,
    TracksCreditsResponseJSON,
    TracksEndpointResponseJSON,
    TracksEndpointStreamResponseJSON,
    TracksLyricsResponseJSON,
    download_artist_image,
)
from .requesting import (
    fetch_content_length,
    http_request_range_headers,
    request_albums,
    request_artist_bio,
    request_credits,
    request_lyrics,
    request_stream,
    request_tracks,
)
from .utils import IMAGE_URL, download_cover_image, temporary_file

logger = logging.getLogger("__name__")


@dataclass
class Track:
    """Represent an audio track in the reckoning of TIDAL API."""

    track_id: int
    transparent: bool = False

    def __post_init__(self):
        self._has_lyrics: bool | None = None
        self.tags: dict = {}
        self.af_aq: dict[AudioFormat, str] = {
            AudioFormat.dolby_atmos: "LOW",
            AudioFormat.hi_res: "HI_RES",
            AudioFormat.lossless: "LOSSLESS",
            AudioFormat.high: "HIGH",
            AudioFormat.low: "LOW",
        }

    def set_metadata(self, session: Session):
        """Populate self.metadata after executing request_tracks().

        If an error occurs, self.metadata is set to None. Otherwise,
        self.metadata is set to the response of request_tracks(), a
        TracksEndpointResponseJSON instance.
        """
        self.metadata: TracksEndpointResponseJSON | None = request_tracks(
            session=session,
            track_id=self.track_id,
            transparent=self.transparent,
        )

    def set_album(self, session: Session):
        """Populate self.album by querying TIDAL API.

        This method executes request_albums, passing in 'session' and
        self.metadata.album.id. If an error occurs, self.album is set to None.
        Otherwise, self.album is set to the response of request_albums(),
        an AlbumsEndpointResponseJSON instance.
        """
        self.album: AlbumsEndpointResponseJSON | None = request_albums(
            session=session,
            album_id=self.metadata.album.id,
            transparent=self.transparent,
        )

    def set_credits(self, session: Session):
        """Execute request_credits, using the output to populate self.credits.

        If an error occurs, self.credits is set to None. Otherwise, self.credits
        is a TracksCreditsResponseJSON instance.
        """
        self.credits: TracksCreditsResponseJSON | None = request_credits(
            session=session,
            track_id=self.track_id,
            transparent=self.transparent,
        )

    def get_lyrics(self, session: Session) -> str:
        """Execute request_lyrics, using the output to populate self.credits.

        If an error occurs, self.credits is set to None. Otherwise, self.credits
        is a TracksLyricsResponseJSON instance.
        """
        if self._has_lyrics is None:
            self.lyrics: TracksLyricsResponseJSON | None = request_lyrics(
                session=session,
                track_id=self.track_id,
                transparent=self.transparent,
            )
            if self.lyrics is None:
                self._has_lyrics = False
            else:
                self._has_lyrics = True
        else:
            return self.lyrics

    def set_stream(self, session: Session, audio_format: AudioFormat):
        """Populate self.stream.

        The value populated is either None (in the event of request error),
        or TracksEndpointStreamResponseJSON.
        """
        aq: str | None = self.af_aq.get(audio_format)
        self.stream: TracksEndpointStreamResponseJSON | None = request_stream(
            session,
            self.track_id,
            aq,
            transparent=self.transparent,
        )

    def set_manifest(self):
        """Populate self.manifest and self.codec."""
        try:
            self.manifest: Manifest = manifester(self.stream)
        except TidalManifestError as tme:
            logger.critical(tme.args[0])
            self.manifest = None
            self.codec = None
            return

        # https://dashif.org/codecs/audio/
        if self.manifest.codecs == "flac":
            self.codec = "flac"
        elif self.manifest.codecs in {
            "mp4a.40.5",  # HE-AAC
            "mp4a.40.29",  # HE-AAC v2
            "mp4a.40.2",  # AAC-LC
            "eac3",  # Enhanced AC-3
        }:
            self.codec = "m4a"
        elif self.manifest.codecs == "mp4a.40.34":  # MP3
            self.codec = "mp3"

    def set_album_dir(self, out_dir: Path):
        """Populate self.album_dir, based on self.album and out_dir.

        In particular, self.album_dir is a subdirectory of out_dir
        based on the name of the album's artist.
        """
        artist_substring: str = self.album.artist.name.replace("..", "").replace(
            "/",
            "and",
        )
        album_substring: str = (
<<<<<<< HEAD
            f"{self.album.name} [{self.album.id}] [{self.album.release_date.year}]"
=======
            f"{self.album.name} "
            f"[{self.album.id}] [{self.album.release_date.year}]"
>>>>>>> 4aefcdcc
        )
        self.album_dir: Path = out_dir / artist_substring / album_substring
        self.album_dir.mkdir(parents=True, exist_ok=True)

        # Create cover_path here, even if the API
        # does not return a cover, to avoid AttributeError later
        self.cover_path: Path = self.album_dir / "cover.jpg"

        if self.album.number_of_volumes > 1:
            volume_substring: str = f"Volume {self.metadata.volume_number}"
            (self.album_dir / volume_substring).mkdir(parents=True, exist_ok=True)

    def set_filename(self, audio_format: AudioFormat):
        """Populate self.filename, which is based on self.metadata, audio_format.

        Additionally, if the available codecs in self.manifest don't match
        audio_format, warnings are logged.
        """
        _track_part: str = f"{self.metadata.track_number:02d} - {self.metadata.name}"
        if audio_format == AudioFormat.low:
            track_substring: str = f"{_track_part} [L]"
        elif audio_format == AudioFormat.high:
            track_substring: str = f"{_track_part} [H]"
        elif audio_format == AudioFormat.lossless:
            track_substring: str = f"{_track_part} [CD]"
        elif audio_format == AudioFormat.hi_res:
            track_substring: str = f"{_track_part} [HiRes]"
        elif audio_format == AudioFormat.dolby_atmos:
            track_substring: str = f"{_track_part} [A]"
        else:
            track_substring: str = _track_part

        # Check for MQA masquerading as HiRes here
        if audio_format == AudioFormat.hi_res:
            if (self.stream.bit_depth == 16) and (self.stream.sample_rate == 44_100):
                logger.warning(
                    "Even though HiRes audio format was requested, and TIDAL responded "
                    " to that request without error, this track is only available in "
                    "lossless format; i.e. 16-bit 44.1 kHz quality. Downloading of "
                    "track will continue, but it will be marked as Lossless ([CD]).",
                )
                self.filename: str | None = f"{_track_part} [CD].{self.codec}"
            else:
                self.filename: str | None = f"{track_substring}.{self.codec}"
        else:
            self.filename: str | None = f"{track_substring}.{self.codec}"

        # for use in playlist file ordering
        if self.filename is None:
            self.trackname: str | None = None
        else:
            self.trackname: str = re.match(
                r"(?:\d{2,3} - )(.+?$)",
                self.filename,
            ).groups()[0]

    def set_outfile(self) -> Path | None:
        """Populate self.outfile.

        Use self.album_dir and self.metadata and self.filename
        to craft the pathlib.Path object, self.outfile, that is a
        reference to where the track will be written on disk.
        """
        if self.album.number_of_volumes > 1:
            self.outfile: Path = (
                self.album_dir / f"Volume {self.metadata.volume_number}" / self.filename
            )
            self.absolute_outfile = str(self.outfile.absolute())
        else:
            self.outfile: Path = self.album_dir / self.filename
            self.absolute_outfile = str(self.outfile.absolute())

        # Keep absolute_outfile under 260-character limit
        if len(self.absolute_outfile) >= 260:
            outfile: str = f"{self.metadata.track_number:02d}.{self.codec}"
            if len(outfile) >= 260:
                _msg: str = (
                    f"Unable to fit title of track {self.track_id} "
                    f"into a valid filename (even '{outfile}'), as "
                    "total character count exceeds Windows' 260-character "
                    "limit. Downloading will not continue",
                )
                logger.warning(_msg)
                return

            self.outfile: Path = Path(self.absolute_outfile).parent / outfile
            self.absolute_outfile: str = str(self.outfile.absolute())
            self.trackname: str = outfile

        if (self.outfile.exists()) and (self.outfile.stat().st_size > 0):
            _msg: str = (
                f"Track {self.absolute_outfile} already exists "
                "and therefore will not be overwritten"
            )
            logger.info(_msg)
            return None
        return self.outfile

    def save_artist_image(self, session: Session):
        """Write a JPEG with the name of all self.metadata.artists to self.album_dir."""
        for a in self.metadata.artists:
            track_artist_image: Path = (
                self.album_dir / f"{a.name.replace('..', '').replace('/', 'and')}.jpg"
            )
            if not track_artist_image.exists():
                download_artist_image(session, a, self.album_dir, dimension=750)

    def save_artist_bio(self, session: Session):
        """Write a JSON file to self.album_dir.

        The JSON file written contains the name of each of
        self.metadata.artists to self.album_dir.
        """
        for a in self.metadata.artists:
            track_artist_bio_json: Path = self.album_dir / f"{a.name}-bio.json"
            if not track_artist_bio_json.exists():
                artist_bio: ArtistsBioResponseJSON | None = request_artist_bio(
                    session=session,
                    artist_id=a.id,
                    transparent=self.transparent,
                )
                if artist_bio is not None:
                    _msg: str = (
                        f"Writing artist bio for artist {a.id} to "
                        f"'{track_artist_bio_json.absolute()}"
                    )
                    logger.info(_msg)
                    track_artist_bio_json.write_text(artist_bio.to_json())

    def save_album_cover(self, session: Session):
        """Save cover.jpg to self.album_dir.

        The bytes for cover.jpg come from self.album.cover.
        """
        if not self.cover_path.exists():
            download_cover_image(
                session=session,
                cover_uuid=self.album.cover,
                output_dir=self.album_dir,
            )

    def original_album_cover(self, session: Session):
        """Request 'origin.jpg' from TIDAL API for the album of self.track.

        For most albums, TIDAL features the "original" album cover, in the highest
        resolution possible. This JPEG can be too large to be embedded into FLAC tracks,
        however it is ideal to have for music archiving etc. purposes. This method
        requests the original cover and overwrites the smaller, 1280x1280 image used to
        embed into the track file. The filename on the API side is origin.jpg. It is
        *probably* okay to get this URL as a track.Track method, as HTTP requests are
        cached, so e.g. executing this method for each track in an album won't result
        in many redundant GET requests.
        """
        origin_jpg_url: str = IMAGE_URL % f"{self.album.cover.replace('-', '/')}/origin"
        with session.get(url=origin_jpg_url, headers={"Accept": "image/jpeg"}) as resp:
            try:
                resp.raise_for_status()
            except RequestException as re:
                _msg: str = (
                    "Could not retrieve origin.jpg from TIDAL "
                    f"due to error '{re.args[0]}'"
                )
                logger.warning(_msg)
            else:
                (self.album_dir / "cover.jpg").write_bytes(resp.content)

    def set_urls(self, session: Session):
        """Set self.urls based on self.manifest."""
        if isinstance(self.manifest, JSONDASHManifest):
            self.urls: str | None = self.manifest.urls
        elif isinstance(self.manifest, XMLDASHManifest):
            self.urls: str | None = self.manifest.build_urls(session=session)
        self.download_headers: dict[str, str] = {"Accept": self.manifest.mime_type}
        if session.session_id is not None:
            self.download_headers["sessionId"] = session.session_id
        self.download_params = {k: None for k in session.params}

    def download_url(self, session: Session, out_dir: Path) -> Path | None:
        """Download self.urls[0], when the track manifest contains one URL.

        It relies on byte range headers to incrementally get all content from a URL.
        """
        _msg: str = f"Writing track {self.track_id} to '{self.absolute_outfile}'"
        logger.info(_msg)
        # Implement HTTP range requests here to mimic official clients
        range_size: int = 1024 * 1024  # 1 MiB
        content_length: int = fetch_content_length(session=session, url=self.urls[0])
        if content_length == 0:
            return None

        range_headers: Iterable[str] = http_request_range_headers(
            content_length=content_length,
            range_size=range_size,
            return_tuple=False,
        )

        with temporary_file(suffix=".mp4") as ntf:
            for rh in range_headers:
                with session.get(
                    self.urls[0],
                    params=self.download_params,
                    headers={"Range": rh},
                ) as rr:
                    if not rr.ok:
                        _msg: str = f"Could not download {self}"
                        logger.warning(_msg)
                        return None
                    ntf.write(rr.content)
                    _msg: str = f"Wrote {rh} of track {self.track_id} to '{ntf.name}'"
                    logger.debug(_msg)
            ntf.seek(0)
            _msg: str = f"Finished writing track {self.track_id} to '{ntf.name}'"
            logger.debug(_msg)

            if (self.manifest.key is not None) and (self.manifest.nonce is not None):
                _msg: str = (
                    f"Audio data for track {self.track_id} is encrypted. "
                    "Attempting to decrypt now"
                )
                logger.info(_msg)
                counter: dict[str, int | bytes | bool] = Counter.new(
                    64,
                    prefix=self.manifest.nonce,
                    initial_value=0,
                )
                decryptor = AES.new(self.manifest.key, AES.MODE_CTR, counter=counter)

                # decrypt and write to new temporary file
                with temporary_file(suffix=".mp4") as f_decrypted:
                    # I hope that it doesn't come back to bite me, reading the bytes
                    # from a file with an open 'wb' file descriptor context manager
                    audio_bytes: bytes = decryptor.decrypt(Path(ntf.name).read_bytes())
                    f_decrypted.write(audio_bytes)
                    _msg: str = (
                        f"Audio data for track {self.track_id} has been decrypted."
                    )
                    logger.info(_msg)

                    if self.codec == "flac":
                        # Have to use FFMPEG to re-mux the audio bytes, otherwise
                        # mutagen chokes on NoFlacHeaderError
                        _msg: str = (
                            f"Using FFmpeg to remux '{f_decrypted.name}', "
                            f"writing to '{self.absolute_outfile}'"
                        )
                        logger.debug(_msg)
                        ffmpeg.input(f_decrypted.name, hide_banner=None, y=None).output(
                            self.absolute_outfile,
                            acodec="copy",
                            loglevel="quiet",
                        ).run()
                    elif self.codec == "m4a":
                        shutil.copyfile(f_decrypted.name, self.outfile)

                    _msg: str = (
                        f"Track {self.track_id} written to '{self.absolute_outfile}'"
                    )
                    logger.info(_msg)
                    return self.outfile
            else:
                if self.codec == "flac":
                    # Have to use FFMPEG to re-mux the audio bytes, otherwise
                    # mutagen chokes on NoFlacHeaderError
                    _msg: str = (
                        f"Using FFmpeg to remux '{ntf.name}', "
                        f"writing to '{self.absolute_outfile}'"
                    )
                    logger.debug(_msg)
                    ffmpeg.input(ntf.name, hide_banner=None, y=None).output(
                        self.absolute_outfile,
                        acodec="copy",
                        loglevel="quiet",
                    ).run()
                elif self.codec == "m4a":
                    shutil.copyfile(ntf.name, self.outfile)
                _msg: str = (
                    f"Track {self.track_id} written to '{self.outfile.absolute()}'"
                )
                logger.info(_msg)
                return self.outfile

    def download_urls(self, session: Session) -> Path | None:
        """Write the contents from self.urls to a temporary directory.

        Then, uses FFmpeg to re-mux the data to self.outfile.
        """
        _msg: str = f"Writing track {self.track_id} to '{self.absolute_outfile}'"
        logger.info(_msg)

        with temporary_file(suffix=".mp4") as ntf:
            for i, u in enumerate(self.urls, 1):
                _url: str = u.split("?")[0]
                _msg: str = (
                    f"Requesting part {i} of track {self.track_id} "
                    f"from '{_url}', writing to '{ntf.name}'"
                )
                logger.debug(_msg)
                with session.get(
                    url=u, headers=self.download_headers, params=self.download_params
                ) as resp:
                    if not resp.ok:
                        _msg: str = f"Could not download {self}"
                        logger.warning(_msg)
                        return None
                    ntf.write(resp.content)
            ntf.seek(0)

            if (self.manifest.key is not None) and (self.manifest.nonce is not None):
                _msg: str = (
                    f"Audio data for track {self.track_id} is encrypted. "
                    "Attempting to decrypt now"
                )
                logger.info(_msg)
                counter: dict[str, int | bytes | bool] = Counter.new(
                    64,
                    prefix=self.manifest.nonce,
                    initial_value=0,
                )
                decryptor = AES.new(self.manifest.key, AES.MODE_CTR, counter=counter)
                # decrypt and write to new temporary file
                with temporary_file(suffix=".mp4") as f_decrypted:
                    # I hope that it doesn't come back to bite me, reading the bytes
                    # from a file with an open 'wb' file descriptor context manager
                    audio_bytes: bytes = decryptor.decrypt(Path(ntf.name).read_bytes())
                    f_decrypted.write(audio_bytes)
                    _msg: str = (
                        f"Audio data for track {self.track_id} has been decrypted."
                    )
                    logger.info(_msg)

                    if self.codec == "flac":
                        # Have to use FFMPEG to re-mux the audio bytes, otherwise
                        # mutagen chokes on NoFlacHeaderError
                        _msg: str = (
                            f"Using FFmpeg to remux '{f_decrypted.name}', "
                            f"writing to '{self.absolute_outfile}'"
                        )
                        logger.debug(_msg)
                        ffmpeg.input(f_decrypted.name, hide_banner=None, y=None).output(
                            self.absolute_outfile,
                            acodec="copy",
                            loglevel="quiet",
                        ).run()
                    elif self.codec == "m4a":
                        shutil.copyfile(f_decrypted.name, self.outfile)

                    _msg: str = (
                        f"Track {self.track_id} written to '{self.absolute_outfile}'"
                    )
                    logger.info(_msg)
                    return self.outfile
            else:
                if self.codec == "flac":
                    # Have to use FFmpeg to re-mux the audio bytes, otherwise
                    # mutagen chokes on NoFlacHeaderError
                    _msg: str = (
                        f"Using FFmpeg to remux '{ntf.name}', "
                        f"writing to '{self.absolute_outfile}'"
                    )
                    logger.info(_msg)
                    ffmpeg.input(ntf.name, hide_banner=None, y=None).output(
                        self.absolute_outfile, acodec="copy", loglevel="quiet"
                    ).run()
                elif self.codec == "m4a":
                    shutil.copyfile(ntf.name, self.outfile)

                _msg: str = (
                    f"Track {self.track_id} written to '{self.absolute_outfile}'"
                )
                logger.info(_msg)
                return self.outfile

    def download(self, session: Session, out_dir: Path) -> Path | None:
        """Send a GET request for the data in self.urls and write to self.outfile."""
        if len(self.urls) == 1:
            outfile: Path | None = self.download_url(
                session=session,
                out_dir=out_dir,
            )
        else:
            outfile: Path | None = self.download_urls(session=session)

        return outfile

    def craft_tags(self):
        """Populate the attribute self.tags.

        Using the TAG_MAPPING dictionary, add the correct values
        of various metadata tags to the self.tags dict.
        E.g. for .flac files, the album's artist is 'ALBUMARTIST',
        but for .m4a files, the album's artist is 'aART'.
        """
        tags: dict[str, str | float | list[str] | int] = {}
        if self.codec == "flac":
            tag_map = {k: v["flac"] for k, v in TAG_MAPPING.items()}
        elif self.codec == "m4a":
            tag_map = {k: v["m4a"] for k, v in TAG_MAPPING.items()}

        tags[tag_map["album"]] = self.album.title
        tags[tag_map["album_artist"]] = ";".join(a.name for a in self.album.artists)
        tags[tag_map["album_peak_amplitude"]] = (
            f"{self.stream.album_peak_amplitude}"
            if self.stream.album_peak_amplitude is not None
            else None
        )
        tags[tag_map["album_replay_gain"]] = (
            f"{self.stream.album_replay_gain}"
            if self.stream.album_replay_gain is not None
            else None
        )
        tags[tag_map["artist"]] = ";".join(a.name for a in self.metadata.artists)
        tags[tag_map["artists"]] = [a.name for a in self.metadata.artists]
        tags[tag_map["barcode"]] = self.album.upc
        tags[tag_map["copyright"]] = self.metadata.copyright
        tags[tag_map["date"]] = str(self.album.release_date)
        tags[tag_map["isrc"]] = self.metadata.isrc
        tags[tag_map["media"]] = "Digital Media"
        tags[tag_map["title"]] = self.metadata.title
        tags[tag_map["track_peak_amplitude"]] = f"{self.metadata.peak}"
        tags[tag_map["track_peak_amplitude"]] = (
            f"{self.metadata.peak}" if self.metadata.peak is not None else None
        )
        tags[tag_map["track_replay_gain"]] = (
            f"{self.metadata.replay_gain}"
            if self.metadata.replay_gain is not None
            else None
        )
        # credits
        for tag in ("composer", "engineer", "lyricist", "mixer", "producer", "remixer"):
            try:
                _credits_tag = ";".join(getattr(self.credits, tag))
            except (TypeError, AttributeError):  # NoneType problems
                continue
            else:
                tags[tag_map[tag]] = _credits_tag
        # lyrics
        try:
            _lyrics = self.lyrics.subtitles
        except (TypeError, AttributeError):  # NoneType problems
            pass
        else:
            tags[tag_map["lyrics"]] = _lyrics

        if self.codec == "flac":
            tags[tag_map["comment"]] = self.metadata.url
            # track and disk
            tags["DISCTOTAL"] = f"{self.album.number_of_volumes}"
            tags["DISC"] = f"{self.metadata.volume_number}"
            tags["TRACKTOTAL"] = f"{self.album.number_of_tracks}"
            tags["TRACKNUMBER"] = f"{self.metadata.track_number}"
            # instrument-specific
            #     piano
            try:
                piano_credits: str | None = [
                    f"{{{pc}}} (piano)" for pc in self.credits.piano
                ]
            except (TypeError, AttributeError):  # NoneType problems
                pass
            else:
                tags["PERFORMER"] = piano_credits

        elif self.codec == "m4a":
            tags["\xa9url"] = self.metadata.url
            # Whether explicit field, 'rtng', does not have a FLAC counterpart
            if self.metadata.explicit is None:
                tags["rtng"] = (0,)
            elif not self.metadata.explicit:
                tags["rtng"] = (1,)
            elif self.metadata.explicit:
                tags["rtng"] = (2,)

            tags["pcst"] = 0  # I.e. False because we are not working with podcasts here
            tags["stik"] = (1,)  # Music (https://exiftool.org/TagNames/QuickTime.html)

            # Have to convert to bytes the values of the tags starting with '----'
            for k, v in tags.copy().items():
                if k.startswith("----"):
                    if isinstance(v, str):
                        tags[k] = v.encode("UTF-8")
                    elif isinstance(v, list):
                        tags[k] = [s.encode("UTF-8") for s in v]

            tags["trkn"] = [(self.metadata.track_number, self.album.number_of_tracks)]
            tags["disk"] = [(self.metadata.volume_number, self.album.number_of_volumes)]

        self.tags: dict = {k: v for k, v in tags.items() if v is not None}

    def set_mutagen(self):
        """Create self.mutagen, mutagen.File object, pointing to self.outfile."""
        self.mutagen = mutagen.File(self.outfile)
        self.mutagen.clear()
        self.mutagen.save()

    def set_cover_image_tag(self, dimension: int = 1280):
        """Populate the metadata tag corresponding to the album image.

        This is the metadata tag 'covr' in the case of .m4a files,
        and adds a mutagen.flac.Picture() tag to self.mutagen in the case of
        .flac files. It has been split out from self.set_tags so that it
        can be executed BEFORE self.remux(): otherwise, the .m4a
        metadata tags starting with '----com.apple.iTunes:' are lost.
        """
        if self.codec == "flac":
            p = mutagen.flac.Picture()
            p.type = mutagen.id3.PictureType.COVER_FRONT
            p.desc = "Album Cover"
            p.width = p.height = dimension
            p.mime = "image/jpeg"
            p.data = self.cover_path.read_bytes()
            self.mutagen.add_picture(p)
        elif self.codec == "m4a":
            self.mutagen["covr"] = [
                MP4Cover(self.cover_path.read_bytes(), imageformat=MP4Cover.FORMAT_JPEG)
            ]

        self.mutagen.save()

    def set_tags(self):
        """Add self.tags to self.mutagen, and save the changes to disk."""
        self.mutagen.update(**self.tags)
        self.mutagen.save()

    def remux(self):
        """Execute an FFmpeg command via subprocess.

        It is currently not possible to have mutagen set the order of
        the tracks in the audio file; that is, sometimes the album cover
        "video" track is reported as the 0th track by FFmpeg. Some audio
        players cannot decode this as an audio file, so this method
        runs an FFmpeg command externally to make sure that self.outfile
        has the audio data as the first (and, potentially, only) stream
        according to FFmpeg.
        """
        if self.codec == "flac":
            _cmd: str = f"""ffmpeg -hide_banner -loglevel quiet -y -i "%s"
                -map 0:a:0 -map 0:v:0 -map_metadata 0 -c:a copy -c:v copy
                -metadata:s:v title='Album cover' -metadata:s:v comment='Cover (front)'
                -disposition:v attached_pic "{self.absolute_outfile}" """
            if (
                self.mutagen.pictures is not None
                and isinstance(self.mutagen.pictures, list)
                and len(self.mutagen.pictures) == 1
                and isinstance(self.mutagen.pictures[0], mutagen.flac.Picture)
            ):
                with temporary_file(suffix=".flac") as tf:
                    shutil.move(self.absolute_outfile, tf.name)
                    cmd: str | None = shlex.split(_cmd % tf.name)
                    subprocess.run(cmd, check=True)

        elif self.codec == "m4a":
            _cmd: str = f"""ffmpeg -hide_banner -loglevel quiet -y -i
                "{self.absolute_outfile}" -map 0:a:0 -map 0:v:0 -map_metadata 0 -c:a
                copy -c:v copy -movflags +faststart "%s" """
            if (
                self.mutagen.get("covr") is not None
                and isinstance(self.mutagen["covr"], list)
                and len(self.mutagen["covr"]) == 1
                and isinstance(self.mutagen["covr"][0], MP4Cover)
            ):
                with temporary_file(suffix=".mp4") as tf:
                    cmd: str | None = shlex.split(_cmd % tf.name)
                    subprocess.run(cmd, check=True)
                    shutil.copyfile(tf.name, self.absolute_outfile)

    def get(
        self,
        session: Session,
        audio_format: AudioFormat,
        out_dir: Path,
        metadata: TracksEndpointResponseJSON | None = None,
        album: AlbumsEndpointResponseJSON | None = None,
        no_extra_files: bool = True,
        origin_jpg: bool = True,
    ) -> str | None:
        """Execute several instance methods in sequence, returning path to audio file.

        This is the main driver method of Track. It executes, in order:
          1) self.set_metadata(session)
          2) self.set_album(session)
          3) self.set_album_dir(out_dir)
          4) self.set_credits(session)
          5) self.set_stream(session, audio_format)
          6) self.save_artist_image(session)
          7) self.save_artist_bio(session)
          8) self.get_lyrics(session)
          9) self.set_urls(session)
          10) self.download(session, out_dir)
          11) self.set_mutagen()
          12) self.set_cover_image_tag()
          13) self.remux()
          14) self.craft_tags()
          15) self.set_tags()
          16) self.original_album_cover(session);

        catching Exceptions and attempting to handle edge cases.
        """
        if metadata is None:
            self.set_metadata(session)
        else:
            self.metadata = metadata

        if self.metadata is None:
            self.outfile = None
            return None

        # TODO: the following logic is flawed, as tracks can be
        # available in Dolby Atmos format as well as HI_RES, e.g.
        if (
            "DOLBY_ATMOS" in self.metadata.media_metadata.tags
            and audio_format != AudioFormat.dolby_atmos
        ):
            _msg: str = (
                f"Track {self.track_id} is only available in Dolby Atmos "
                "format. Downloading of track will not continue."
            )
            logger.warning(_msg)
            self.outfile = None
            return None

        if (audio_format == AudioFormat.dolby_atmos) and (
            "DOLBY_ATMOS" not in self.metadata.media_metadata.tags
        ):
            _msg: str = (
                "Dolby Atmos audio format was requested, but track "
                f"{self.track_id} is not available in Dolby Atmos "
                "format. Downloading of track will not continue."
            )
            logger.warning(_msg)
            self.outfile = None
            return None

        if album is None:
            self.set_album(session)
        else:
            self.album = album

        if self.album is None:
            self.outfile = None
            return None
        self.set_album_dir(out_dir)

        self.set_credits(session)
        self.set_stream(session, audio_format)
        if self.stream is None:
            self.outfile = None
            return None

        self.set_manifest()
        if self.manifest is None:
            self.outfile = None
            return None

        self.set_filename(audio_format)
        if self.filename is None:
            self.outfile = None
            return None

        outfile: Path | None = self.set_outfile()
        if outfile is None:
            if not no_extra_files:
                with suppress(Exception):
                    self.save_artist_image(session)
                    self.save_artist_bio(session)
            return None

        with suppress(Exception):
            self.get_lyrics(session)

        self.set_urls(session)

        if self.download(session, out_dir) is None:
            return None

        self.set_mutagen()

        if self.album.cover == "":
            _msg: str = (
                f"No cover image was returned from TIDAL API for album {self.album.id}"
            )
            logger.warning(_msg)
        else:
            self.save_album_cover(session)
            if self.cover_path.exists() and self.cover_path.stat().st_size > 0:
                self.set_cover_image_tag()

        self.remux()
        self.craft_tags()
        self.set_tags()

        if not no_extra_files:
            with suppress(Exception):
                self.save_artist_image(session)
                self.save_artist_bio(session)

            if origin_jpg:
                with suppress(Exception):
                    self.original_album_cover(session)
        else:
            with suppress(FileNotFoundError):
                self.cover_path.unlink()

        return self.absolute_outfile

    def dump(self, fp=sys.stdout):
        """Emulate stdlib's json.dump in that a JSON-like object is sent to fp.

        particularly, {self.metadata.track_number: self.absolute_outfile}.
        """
        k: int = int(self.metadata.track_number)
        if (self.outfile is None) or (not isinstance(self.outfile, Path)):
            v: str | None = None
        else:
            v: str | None = self.absolute_outfile
        json.dump({k: v}, fp)

    def dumps(self) -> str | None:
        """Return a str version of self.

        This method emulates stdlib json.dumps(). It creates a
        JSON-formatted string from the dict
        {self.metadata.track_number: self.absolute_outfile}
        """
        k: int = int(self.metadata.track_number)
        if (self.outfile is None) or (not isinstance(self.outfile, Path)):
            v: str | None = None
        else:
            v: str | None = self.absolute_outfile
        json.dumps({k: v})
        return None<|MERGE_RESOLUTION|>--- conflicted
+++ resolved
@@ -1,10 +1,7 @@
-<<<<<<< HEAD
 """Represent a track in the reckoning of the TIDAL API."""
 
 from __future__ import annotations
 
-=======
->>>>>>> 4aefcdcc
 import json
 import logging
 import re
@@ -12,7 +9,6 @@
 import shutil
 import subprocess
 import sys
-<<<<<<< HEAD
 from contextlib import suppress
 from dataclasses import dataclass
 from pathlib import Path
@@ -24,11 +20,6 @@
 from Crypto.Util import Counter
 from mutagen.mp4 import MP4Cover
 from requests import RequestException, Session
-=======
-from dataclasses import dataclass
-from pathlib import Path
-from typing import Dict, Iterable, List, Optional, Union
->>>>>>> 4aefcdcc
 
 import ffmpeg
 import mutagen
@@ -193,12 +184,7 @@
             "and",
         )
         album_substring: str = (
-<<<<<<< HEAD
             f"{self.album.name} [{self.album.id}] [{self.album.release_date.year}]"
-=======
-            f"{self.album.name} "
-            f"[{self.album.id}] [{self.album.release_date.year}]"
->>>>>>> 4aefcdcc
         )
         self.album_dir: Path = out_dir / artist_substring / album_substring
         self.album_dir.mkdir(parents=True, exist_ok=True)
