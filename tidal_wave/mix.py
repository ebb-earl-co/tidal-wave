from dataclasses import dataclass
import json
import logging
from pathlib import Path
import shutil
import sys
from types import SimpleNamespace
from typing import Dict, List, Optional, Set, Tuple, Union

from .media import AudioFormat
from .models import (
    PlaylistsEndpointResponseJSON,
    TracksEndpointResponseJSON,
    VideosEndpointResponseJSON,
)
from .track import Track
from .utils import replace_illegal_characters, TIDAL_API_URL
from .video import Video

<<<<<<< HEAD
from httpx import Client, HTTPError, Request, Response, URL
=======
from requests import HTTPError, Session
>>>>>>> 6075d71b

logger = logging.getLogger("__name__")

# union type for type hinting
MixItem = Optional[Union["TracksEndpointResponseJSON", "VideosEndpointResponseJSON"]]


@dataclass
class Mix:
    mix_id: str

    def __post_init__(self):
        self.mix_dir: Optional[Path] = None
        self.mix_cover_saved: bool = False

<<<<<<< HEAD
    def set_metadata(self, client: Client):
        """Request from TIDAL API /playlists endpoint"""
        self.metadata: Optional[PlaylistsEndpointResponseJSON] = request_mixes(
            client=client, mix_id=self.mix_id
=======
    def set_metadata(self, session: Session):
        """Request from TIDAL API /mixes endpoint"""
        self.metadata: Optional[SimpleNamespace] = request_mixes(
            session=session, mix_id=self.mix_id
>>>>>>> 6075d71b
        )

        if self.metadata is None:
            return

        self.name = replace_illegal_characters(self.metadata.title)

    def set_items(self, client: Client):
        """Uses data from TIDAL API /mixes/items endpoint to
        populate self.items"""
        mix_items: Optional[MixesItemsResponseJSON] = get_mix(
            client=client, mix_id=self.mix_id
        )
        if mix_items is None:
            self.items = tuple()
        else:
            self.items: Tuple[Optional[MixItem]] = tuple(filter(None, mix_items.items))

    def set_mix_dir(self, out_dir: Path):
        """Populates self.mix_dir based on self.name, self.mix_id"""
        mix_substring: str = f"{self.name} [{self.mix_id}]"
        self.mix_dir: Path = out_dir / "Mixes" / mix_substring
        self.mix_dir.mkdir(parents=True, exist_ok=True)

    def save_cover_image(self, client: Client, out_dir: Path):
        """Requests self.metadata.image and attempts to write it to disk"""
        if self.mix_dir is None:
            self.set_mix_dir(out_dir=out_dir)
        self.cover_path: Path = self.mix_dir / "cover.jpg"
        if self.cover_path.exists():
            self.mix_cover_saved = True
        else:
            # Unset Client params to avoid 403 response
            request: Request = client.build_request("GET", self.metadata.image)
            request.headers["Accept"] = "image/jpeg"
            request.url: URL = URL(self.metadata.image)

            try:
                response: Response = client.send(request)
            except HTTPError:
                self.mix_cover_saved = False
                logger.warning(
                    f"Unable to retrieve cover image for Mix '{self.metadata.title}'"
                )
            else:
                self.cover_path.write_bytes(response.content)
                self.mix_cover_saved = True

    def get_items(
        self, client: Client, audio_format: AudioFormat, no_extra_files: bool
    ):
        """Using either Track.get() or Video.get(), attempt to request
        the data for each track or video in self.items."""
        if len(self.items) == 0:
            self.files = {}
            return

        tracks_videos: list = [None] * len(self.items)
        for i, item in enumerate(self.items):
            if item is None:
                tracks_videos[i] = None
                continue
            elif isinstance(item, TracksEndpointResponseJSON):
                track: Track = Track(track_id=item.id)
                track.get(
                    client=client,
                    audio_format=audio_format,
                    out_dir=self.mix_dir,
                    metadata=item,
                    no_extra_files=no_extra_files,
                )
                tracks_videos[i] = track
            elif isinstance(item, VideosEndpointResponseJSON):
                video: Video = Video(video_id=item.id)
                video.get(
                    client=client,
                    out_dir=self.mix_dir,
                    metadata=item,
                )
                tracks_videos[i] = video
            else:
                tracks_videos[i] = None
                continue
        else:
            self.tracks_videos: Tuple[Tuple[int, Optional[Union[Track, Video]]]] = (
                tuple(tracks_videos)
            )
        return tracks_videos

    def flatten_mix_dir(self):
        """When self.get_items() is called, the tracks and/or videos in
        self.items are downloaded using their self-contained .get() logic;
        this means that they will be downloaded to albums. This function
        "flattens" self.mix_dir, meaning that it moves all downloaded
        audio and video files to self.mix_dir, and removes the various
        subdirectories created"""
        files: List[Dict[int, Optional[str]]] = [None] * len(self.tracks_videos)
        if len(self.tracks_videos) == 0:
            return
        subdirs: Set[Path] = set()

        for i, tv in enumerate(self.tracks_videos, 1):
            if getattr(tv, "outfile") is None:
                try:
                    getattr(tv, "album_dir")
                except AttributeError:
                    pass
                else:
                    subdirs.add(tv.album_dir)
                    subdirs.add(tv.album_dir.parent)
                files[i - 1] = {i: None}
                continue

            _path: Optional[Path] = Path(tv.outfile) if tv is not None else None
            # if the item never got turned into a track or video
            if _path is None:
                files[i - 1] = {i: None}
                continue

            # if the track or video didn't download
            if _path.exists():
                if _path.stat().st_size == 0:
                    files[i - 1] = {i: None}
                    continue
            else:
                files[i - 1] = {i: None}
                continue

            # otherwise, move files and clean up
            if isinstance(tv, Track):
                new_path: Path = self.mix_dir / f"{i:03d} - {tv.trackname}"
                new_path.write_bytes(_path.read_bytes())
                _path.unlink()
                files[i - 1] = {i: str(new_path.absolute())}
            elif isinstance(tv, Video):
                new_path: Path = self.mix_dir / f"{i:03d} - {_path.name}"
                new_path.write_bytes(_path.read_bytes())
                _path.unlink()
                files[i - 1] = {i: str(new_path.absolute())}
        else:
            self.files: List[Dict[int, Optional[str]]] = files

        # Find all subdirectories written to
        subdirs: Set[Path] = set()
        for tv in self.tracks_videos:
            if isinstance(tv, Track):
                try:
                    getattr(tv, "album_dir")
                except AttributeError:
                    pass
                else:
                    subdirs.add(tv.album_dir)
                    subdirs.add(tv.album_dir.parent)
            elif isinstance(tv, Video):
                subdirs.add(tv.artist_dir)

        # Copy all artist images, artist bio JSON files out
        # of subdirs
        artist_images: Set[Path] = set()
        for subdir in subdirs:
            for p in subdir.glob("*.jpg"):
                if p.name == "cover.jpg":
                    continue
                artist_images.add(p)
        else:
            for artist_image_path in artist_images:
                if artist_image_path.exists():
                    shutil.copyfile(
                        artist_image_path.absolute(),
                        self.mix_dir / artist_image_path.name,
                    )

        artist_bios: Set[Path] = set()
        for subdir in subdirs:
            for p in subdir.glob("*bio.json"):
                artist_bios.add(p)
        else:
            for artist_bio_path in artist_bios:
                if artist_bio_path.exists():
                    shutil.copyfile(
                        artist_bio_path.absolute(),
                        self.mix_dir / artist_bio_path.name,
                    )

        # Remove all subdirs
        for subdir in subdirs:
            if subdir.exists():
                shutil.rmtree(subdir)
        else:
            return self.mix_dir

    def dumps(self):
        return json.dumps(self.files)

    def dump(self, fp=sys.stdout):
        json.dump(self.files, fp)

    def get(
        self,
        client: Client,
        audio_format: AudioFormat,
        out_dir: Path,
        no_extra_files: bool,
    ):
        """The main method of this class, executing a number of other methods
        in a row:
          - self.set_metadata()
          - self.set_items()
          - self.set_mix_dir()
          - self.get_items()
          - self.flatten_playlist_dir()
        Then, if no_extra_files is False,
          - self.save_cover_image()
        """
        self.set_metadata(client)
        if self.metadata is None:
            self.files = {}
            return

        self.set_items(client)
        self.set_mix_dir(out_dir)

        if self.get_items(client, audio_format, no_extra_files) is None:
            logger.critical(f"Could not retrieve mix with ID '{self.mix_id}'")
            self.files = {}
            return

        self.flatten_mix_dir()
        logger.info(f"Mix files written to '{self.mix_dir}'")

        if not no_extra_files:
            self.save_cover_image(client, out_dir)

    def get_elements(
        self,
        client: Client,
        audio_format: AudioFormat,
        out_dir: Path,
        no_extra_files: bool,
    ):
        """The main method of this class, executing a number of other methods
        in a row:
          - self.set_metadata()
          - self.set_items()
        """
        self.set_metadata(client)
        if self.metadata is None:
            self.files = {}
            return

        self.set_items(client)
        if len(self.items) == 0:
            self.files = {}
            return
        else:
            files: List[Optional[str]] = [None] * len(self.items)

        for i, item in enumerate(self.items):
            if item is None:
                files[i] = None
                continue
            elif isinstance(item, TracksEndpointResponseJSON):
                track: Track = Track(track_id=item.id)
                track_file: Optional[str] = track.get(
                    client=client,
                    audio_format=audio_format,
                    out_dir=out_dir,
                    metadata=item,
                    no_extra_files=no_extra_files,
                )
                files[i] = track_file
            elif isinstance(item, VideosEndpointResponseJSON):
                video: Video = Video(video_id=item.id)
                video_file: Optional[str] = video.get(
                    client=client,
                    out_dir=self.mix_dir,
                    metadata=item,
                )
                files[i] = video_file
            else:
                files[i] = None
                continue
        else:
            self.files: List[Optional[str]] = files


class TidalMixException(Exception):
    pass


def request_mixes(client: Client, mix_id: str) -> Optional[SimpleNamespace]:
    """Request from TIDAL API /pages/mix endpoint. If an error occurs from
    client.get(), None is returned. Otherwise, a typing.SimpleNamespace
    object is returned with some metadata to do with the mix: title,
    description, URL to cover image."""
    url: str = f"{TIDAL_API_URL}/pages/mix?mixId={mix_id}"
<<<<<<< HEAD
    kwargs: Dict[str, Union[str, Dict[str, str]]] = {"url": url}
    kwargs["params"] = {"deviceType": "PHONE"}
=======
    kwargs: dict = {"url": url}
>>>>>>> 6075d71b
    kwargs["headers"] = {"Accept": "application/json"}

    logger.info(f"Requesting from TIDAL API: mixes/{mix_id}/items")

    try:
        resp: Response = client.get(**kwargs).raise_for_status()
    except HTTPError as he:
        if resp.status_code == 404:
            logger.warning(
                "404 Client Error: not found for TIDAL API endpoint pages/mix"
            )
        else:
            logger.exception(he)
        return

    d = dict()
    d["title"] = resp.json().get("title")
    d["description"] = resp.json().get("rows")[0]["modules"][0]["mix"]["subTitle"]
    d["image"] = (
        resp.json()
        .get("rows", [{}])[0]
        .get("modules")[0]["mix"]["images"]["LARGE"]["url"]
    )

    logger.debug(
        f"{resp.status_code} response from TIDAL API to request: pages/mix"
    )
    return SimpleNamespace(**d)


def request_mix_items(client: Client, mix_id: str) -> Optional[Dict]:
    """Request from TIDAL API /mixes/items endpoint. If error arises when
    requesting with 'client'.get(), None is returned. Otherwise, the
    dict object returned by requests.Response.json() is returned."""
    url: str = f"{TIDAL_API_URL}/mixes/{mix_id}/items"
    kwargs: Dict[str, Union[str, int, Dict[str, str]]] = {"url": url}
    kwargs["params"] = {"limit": 100}
    kwargs["headers"] = {"Accept": "application/json"}

    data: Optional[dict] = None
    logger.info(f"Requesting from TIDAL API: mixes/{mix_id}/items")

    try:
        resp: Response = client.get(**kwargs).raise_for_status()
    except HTTPError as he:
        if resp.status_code == 404:
            logger.warning(
                f"404 Client Error: not found for TIDAL API endpoint mixes/{mix_id}/items"
            )
        else:
            logger.exception(he)
    else:
        data = resp.json()
        logger.debug(
            f"{resp.status_code} response from TIDAL API to request: mixes/{mix_id}/items"
        )
    finally:
        return data


@dataclass(frozen=True)
class MixesItemsResponseJSON:
    """The response from the TIDAL API endpoint /mixes/<ID>/items
    is modeled by this class."""

    limit: int
    offset: int
    total_number_of_items: int
    items: Tuple[
        Optional[Union["TracksEndpointResponseJSON", "VideosEndpointResponseJSON"]]
    ]


def mix_maker(
    mixes_response: Dict[str, Union[int, List[dict]]]
) -> "MixesItemsResponseJSON":
    """This function massages the response from the TIDAL API endpoint
    mixes/items into a format that MixesItemsResponseJSON.from_dict()
    can ingest. Returns a MixesItemsResponseJSON instance"""
    init_args: dict = {}
    init_args["limit"] = mixes_response.get("limit")
    init_args["offset"] = mixes_response.get("offset")
    init_args["total_number_of_items"] = mixes_response.get("totalNumberOfItems")

    items: Tuple[SimpleNamespace] = tuple(
        SimpleNamespace(**d) for d in mixes_response["items"]
    )
    if len(items) == 0:
        return

    mixes_items: List[
        Optional[Union["TracksEndpointResponseJSON", "VideosEndpointResponseJSON"]]
    ] = [None] * init_args["total_number_of_items"]

    for i, namespace in enumerate(items):
        if namespace.type == "track":
            try:
                mix_item = TracksEndpointResponseJSON.from_dict(namespace.item)
            except Exception as e:
                logger.warning(
                    f"TidalPlaylistException: unable to parse playlist item [i] "
                    f"with type '{namespace.type}'"
                )
                logger.debug(e)
                # value stays None
            else:
                mixes_items[i] = mix_item
        elif namespace.type == "video":
            try:
                mix_item = VideosEndpointResponseJSON.from_dict(namespace.item)
            except Exception as e:
                logger.warning(
                    f"TidalMixException: unable to parse mix item [i] "
                    f"with type '{namespace.type}'"
                )
                logger.debug(e)
                # value stays None
            else:
                mixes_items[i] = mix_item
        else:
            continue  # value stays None
    else:
        init_args["items"] = tuple(mixes_items)

    return MixesItemsResponseJSON(**init_args)


def get_mix(client: Client, mix_id: str) -> Optional["MixesItemsResponseJSON"]:
    """The pattern for mix items retrieval does not follow the
    requesting.request_* functions, hence its implementation here.
    """
    mixes_items_response_json: Optional["MixesItemsResponseJSON"] = None
    try:
        mixes_response: dict = request_mix_items(client=client, mix_id=mix_id)
        mixes_items_response_json: Optional["MixesItemsResponseJSON"] = mix_maker(
            mixes_response=mixes_response
        )
    except Exception as e:
        logger.exception(TidalMixException(e.args[0]))
    finally:
        return mixes_items_response_json<|MERGE_RESOLUTION|>--- conflicted
+++ resolved
@@ -17,11 +17,7 @@
 from .utils import replace_illegal_characters, TIDAL_API_URL
 from .video import Video
 
-<<<<<<< HEAD
 from httpx import Client, HTTPError, Request, Response, URL
-=======
-from requests import HTTPError, Session
->>>>>>> 6075d71b
 
 logger = logging.getLogger("__name__")
 
@@ -37,17 +33,10 @@
         self.mix_dir: Optional[Path] = None
         self.mix_cover_saved: bool = False
 
-<<<<<<< HEAD
     def set_metadata(self, client: Client):
-        """Request from TIDAL API /playlists endpoint"""
-        self.metadata: Optional[PlaylistsEndpointResponseJSON] = request_mixes(
+        """Request from TIDAL API /mixed endpoint"""
+        self.metadata: Optional[SimpleNamespace] = request_mixes(
             client=client, mix_id=self.mix_id
-=======
-    def set_metadata(self, session: Session):
-        """Request from TIDAL API /mixes endpoint"""
-        self.metadata: Optional[SimpleNamespace] = request_mixes(
-            session=session, mix_id=self.mix_id
->>>>>>> 6075d71b
         )
 
         if self.metadata is None:
@@ -344,12 +333,7 @@
     object is returned with some metadata to do with the mix: title,
     description, URL to cover image."""
     url: str = f"{TIDAL_API_URL}/pages/mix?mixId={mix_id}"
-<<<<<<< HEAD
     kwargs: Dict[str, Union[str, Dict[str, str]]] = {"url": url}
-    kwargs["params"] = {"deviceType": "PHONE"}
-=======
-    kwargs: dict = {"url": url}
->>>>>>> 6075d71b
     kwargs["headers"] = {"Accept": "application/json"}
 
     logger.info(f"Requesting from TIDAL API: mixes/{mix_id}/items")
