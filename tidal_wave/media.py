--- conflicted
+++ resolved
@@ -391,11 +391,7 @@
                     range_headers: Iterable[str] = http_request_range_headers(
                         content_length=content_length,
                         range_size=range_size,
-<<<<<<< HEAD
-                        return_tuple=False
-=======
                         return_tuple=False,
->>>>>>> b3fbb3be
                     )
                     for rh in range_headers:
                         with session.get(
