[![Code style: black](https://img.shields.io/badge/code%20style-black-000000.svg)](https://github.com/psf/black)
# tidal-wave
Waving at the [TIDAL](https://tidal.com) music service. Runs on (at least) Windows, macOS, and GNU/Linux.

This project is inspired by [`qobuz-dl`](https://github.com/vitiko98/qobuz-dl), and, particularly, is a continuation of [`Tidal-Media-Downloader`](https://github.com/yaronzz/Tidal-Media-Downloader). **This project is intended for private use only: it is not intended for distribution of copyrighted content**

## Features
* Download [FLAC](https://xiph.org/flac/), [Dolby Atmos](https://www.dolby.com/technologies/dolby-atmos/), [Sony 360 Reality Audio](https://electronics.sony.com/360-reality-audio), or [AAC](https://en.wikipedia.org/wiki/Advanced_Audio_Coding) tracks; [AVC/H.264](https://en.wikipedia.org/wiki/Advanced_Video_Coding) (up to 1920x1080) + [AAC](https://en.wikipedia.org/wiki/Advanced_Audio_Coding) videos
* Either a single track or an entire album can be downloaded
* Album covers and artist images are downloaded by default
* Support for albums with multiple discs
* If available, lyrics are added as metadata to tracks
* If available, album reviews are downloaded as JSON 
* Video download support
* Playlist download support (video or audio or both)
* Mix download support (video or audio)

## Getting Started
A [HiFi Plus](https://tidal.com/pricing) account is **required** in order to retrieve HiRes FLAC, Dolby Atmos, and Sony 360 Reality Audio tracks. Simply a [HiFi](https://tidal.com/pricing) plan is sufficient to download in 16-bit, 44.1 kHz (i.e. lossless) or lower quality as well as videos.

### Requirements
 - This is a Python tool, so you will need [Python 3](https://www.python.org/downloads/) on your system: this tool supports Python 3.8 or newer.
   - *However*, as of version [2023.12.10](https://github.com/ebb-earl-co/tidal-wave/releases/tag/2023.12.10), a [GitHub container](https://github.com/ebb-earl-co/tidal-wave/pkgs/container/tidal-wave) and `pyapp`-compiled binaries are release artifacts that do not require Python installed
 - As resources will be fetched from the World Wide Web, an Internet connection is required
 - The excellent tool [FFmpeg](http://ffmpeg.org/download.html) is necessary for audio file manipulation. It is available from almost every package manager; or static builds are available from [John Van Sickle](https://www.johnvansickle.com/ffmpeg/).
   - For Windows, the [FFmpeg download page](http://ffmpeg.org/download.html#build-windows) lists 2 resources; or [`chocolatey`](https://community.chocolatey.org/packages/ffmpeg) is an option
   - The Dockerfile [builds FFmpeg](https://github.com/ebb-earl-co/tidal-wave/blob/trunk/Dockerfile#L12) into the image
 - Only a handful of Python libraries are dependencies:
   - [`dataclass-wizard`](https://pypi.org/project/dataclass-wizard/)
   - [`ffmpeg-python`](https://pypi.org/project/ffmpeg-python/)
   - [`mutagen`](https://pypi.org/project/mutagen/)
   - [`m3u8`](https://pypi.org/project/m3u8/)
   - [`platformdirs`](https://pypi.org/project/platformdirs/)
   - [`requests`](https://pypi.org/project/requests/)
   - [`typer`](https://pypi.org/project/typer/)

## Installation
### `pip` install
Install this project with [`pip`](https://pip.pypa.io/en/stable/): either with a virtual environment (preferred) or any other way you desire:
```bash
$ python3 -m pip install tidal-wave
```

Optionally, to get the full `typer` experience when using this utility, add `[all]` to the end of the `pip install command`:
```bash
$ python3 -m pip install tidal-wave[all]
```
### Local `pip` install
Alternatively, you can clone this repository; `cd` into it; and install from there:
```bash
$ git clone https://github.com/ebb-earl-co/tidal-wave.git
$ cd tidal-wave
$ python3 -m venv .venv
$ source .venv/bin/activate
$ (.venv) pip install .
```
### Shiv executable
As yet another option, if you don't want to mess with `pip`, you can download the `.pyz` artifact in the [releases](https://github.com/ebb-earl-co/tidal-wave/releases) page. It is a binary created using the [`shiv`](https://pypi.org/project/shiv/) project and is used in the following way:
```bash
# download the .pyz file of the latest (or your desired) release
$ wget https://github.com/ebb-earl-co/tidal-wave/releases/download/<VERSION>/tidal-wave_<VERSION>.pyz
$ ./tidal-wave_<VERSION>.pyz --help
```
### `pyapp` executable
Download the Rust-compiled binary from [the Releases](https://github.com/ebb-earl-co/tidal-wave/releases/latest), and, on macOS or GNU/Linux, make it executable
```bash
$ wget https://github.com/ebb-earl-co/tidal-wave/releases/download/<VERSION>/tidal-wave_<VERSION>.pyapp
$ chmod +x ./tidal-wave_<VERSION>.pyapp
```
Or, on Windows, once the .exe file is downloaded, you might have to allow a security exception for an unkown developer.

### Docker
Pull the image from GitHub container repo:
```bash
docker pull ghcr.io/ebb-earl-co/tidal-wave:latest
```
### `pyapp` executable
Download the Rust-compiled binary from [the Releases](https://github.com/ebb-earl-co/tidal-wave/releases/latest), and, on macOS or GNU/Linux, make it executable
```bash
$ wget https://github.com/ebb-earl-co/tidal-wave/releases/download/<VERSION>/tidal-wave_<VERSION>.pyapp
$ chmod +x ./tidal-wave_<VERSION>.pyapp
```
Or, on Windows, once the .exe file is downloaded, you might have to allow a security exception for an unkown developer.

### Docker
Pull the image from GitHub container repo:
```bash
docker pull ghcr.io/ebb-earl-co/tidal-wave:latest
```

## Quickstart
Run `python3 tidal-wave --help` to see the options available. Or, if you followed the repository cloning steps above, run `python3 -m tidal_wave --help` from the repository root directory, `tidal-wave`. In either case, you should see something like the following:
```bash
Usage: tidal-wave [OPTIONS] TIDAL_URL [OUTPUT_DIRECTORY]                                                                                                                                  
                                                                                                                                                                                            
╭─ Arguments ──────────────────────────────────────────────────────────────────────────────────────────────────────────────────────────────────────────────────────────────────────────────╮
<<<<<<< HEAD
│ *    tidal_url             TEXT                The Tidal album or mix or playlist or track or video to download [default: None] [required]                                               │
=======
│ *    tidal_url             TEXT                The Tidal track or album or video to download [default: None] [required]                                                                  │
>>>>>>> 2d77b085
│      output_directory      [OUTPUT_DIRECTORY]  The parent directory under which files will be written [default: /home/$USER/Music]                                                       │
╰──────────────────────────────────────────────────────────────────────────────────────────────────────────────────────────────────────────────────────────────────────────────────────────╯
╭─ Options ────────────────────────────────────────────────────────────────────────────────────────────────────────────────────────────────────────────────────────────────────────────────╮
│ --audio-format        [360|Atmos|HiRes|MQA|Lossless|High|Low]         [default: Lossless]                                                                                                │
│ --loglevel            [DEBUG|INFO|WARNING|ERROR|CRITICAL]             [default: INFO]                                                                                                    │
│ --help                                                                Show this message and exit.                                                                                        │
╰──────────────────────────────────────────────────────────────────────────────────────────────────────────────────────────────────────────────────────────────────────────────────────────╯
```

## Usage
> By default, this tool can request (and, if no errors arise, retrieve) all of the audio formats *except* `HiRes` and `360`.

> The [HiRes FLAC](https://tidal.com/supported-devices?filter=hires-flac) format is only available if the credentials from an Android, Windows, iOS, or macOS device can be obtained

> The [Sony 360 Reality Audio](https://tidal.com/supported-devices?filter=sony-360) format is only available if the credentials from an Android or iOS device can be obtained

Invocation of this tool will store credentials in a particular directory in the user's "home" directory: for Unix-like systems, this will be `/home/${USER}/.config/tidal-wave`: for Windows, it varies: in either OS situation, the exact directory is determined by the `user_config_path()` function of the `platformdirs` package.

Similarly, all media retrieved is placed in subdirectories of the user's default Music directory: for Unix-like systems, this probably is `/home/${USER}/Music`; for Windows it is probably `C:\Users\<USER>\Music`. This directory is determined by `platformdirs.user_music_path()`. 
 - If a different path is passed to the second CLI argument, `output_directory`, then all media is written to subdirectories of that directory.
 - Even videos are downloaded here (for now) for simplicity

### Example
 - First, find the URL of the track or album ID desired. Then, simmply pass it as the first argument to `tidal-wave` with no other arguments to: *download the track/album/playlist in Lossless quality to a subdirectory of user's music directory and INFO-level logging.*
<<<<<<< HEAD
 ```bash
 (.venv) $ tidal-wave https://tidal.com/browse/track/226092704
 ```
=======
```bash
$ python3 tidal-wave https://tidal.com/browse/track/226092704
```
>>>>>>> 2d77b085
 - To (attempt to) get a Dolby Atmos track, and you desire to see *all* of the log output, the following will do that
 ```bash
 (.venv) $ tidal-wave https://tidal.com/browse/track/... --audio-format atmos --loglevel debug
 ```
 **Keep in mind that authentication from an Android (preferred), iOS, Windows, or macOS device will need to be extracted and passed to this tool in order to access HiRes FLAC and Sony 360 Reality Audio versions of tracks**
 - To (attempt to) get a HiRes FLAC version of an album, and you desire to see only warnings and errors, the following will do that:
 ```bash
 $ ./tidal-wave_<VERSION>.pyz https://tidal.com/browse/album/... --audio-format hires --loglevel warning
 ```

 - To (attempt to) get a video, the following will do that. **N.b.** passing anything to `--audio-format` is a no-op when downloading videos.
 ```bash
 $ ./tidal-wave_<VERSION>.pyz https://tidal.com/browse/video/...
 ```

 - To (attempt to) get an entire playlist, the following will do that. **N.b.** passing anything to `--audio-format` is a no-op when downloading videos.
 ```bash
 $ ./tidal-wave_<VERSION>.pyapp https://tidal.com/browse/playlist/...
 ```

<<<<<<< HEAD
 - To (attempt to) get an mix, the following will do that. **N.b.** passing anything to `--audio-format` is a no-op when downloading videos.
 ```bash
 $ ./tidal-wave_<VERSION>.pyapp https://tidal.com/browse/mix/...
 ```

=======
>>>>>>> 2d77b085
#### Docker example
The command line options are the same for the Python invocation, but in order to save configuration and audio data, volumes need to be passed. If they are bind mounts to directories, **they must be created before executing `docker run` to avoid permissions issues**! For example,
```bash
$ mkdir -p ./Music/ ./config/tidal-wave/
$ docker run \
    --name tidal-wave \
    --volume ./Music:/home/debian/Music \
    --volume ./config/tidal-wave:/home/debian/.config/tidal-wave \
    ghcr.io/ebb-earl-co/tidal-wave:latest \
    https://tidal.com/browse/track/...
```<|MERGE_RESOLUTION|>--- conflicted
+++ resolved
@@ -94,11 +94,7 @@
 Usage: tidal-wave [OPTIONS] TIDAL_URL [OUTPUT_DIRECTORY]                                                                                                                                  
                                                                                                                                                                                             
 ╭─ Arguments ──────────────────────────────────────────────────────────────────────────────────────────────────────────────────────────────────────────────────────────────────────────────╮
-<<<<<<< HEAD
 │ *    tidal_url             TEXT                The Tidal album or mix or playlist or track or video to download [default: None] [required]                                               │
-=======
-│ *    tidal_url             TEXT                The Tidal track or album or video to download [default: None] [required]                                                                  │
->>>>>>> 2d77b085
 │      output_directory      [OUTPUT_DIRECTORY]  The parent directory under which files will be written [default: /home/$USER/Music]                                                       │
 ╰──────────────────────────────────────────────────────────────────────────────────────────────────────────────────────────────────────────────────────────────────────────────────────────╯
 ╭─ Options ────────────────────────────────────────────────────────────────────────────────────────────────────────────────────────────────────────────────────────────────────────────────╮
@@ -123,15 +119,9 @@
 
 ### Example
  - First, find the URL of the track or album ID desired. Then, simmply pass it as the first argument to `tidal-wave` with no other arguments to: *download the track/album/playlist in Lossless quality to a subdirectory of user's music directory and INFO-level logging.*
-<<<<<<< HEAD
  ```bash
  (.venv) $ tidal-wave https://tidal.com/browse/track/226092704
  ```
-=======
-```bash
-$ python3 tidal-wave https://tidal.com/browse/track/226092704
-```
->>>>>>> 2d77b085
  - To (attempt to) get a Dolby Atmos track, and you desire to see *all* of the log output, the following will do that
  ```bash
  (.venv) $ tidal-wave https://tidal.com/browse/track/... --audio-format atmos --loglevel debug
@@ -152,14 +142,10 @@
  $ ./tidal-wave_<VERSION>.pyapp https://tidal.com/browse/playlist/...
  ```
 
-<<<<<<< HEAD
  - To (attempt to) get an mix, the following will do that. **N.b.** passing anything to `--audio-format` is a no-op when downloading videos.
  ```bash
  $ ./tidal-wave_<VERSION>.pyapp https://tidal.com/browse/mix/...
  ```
-
-=======
->>>>>>> 2d77b085
 #### Docker example
 The command line options are the same for the Python invocation, but in order to save configuration and audio data, volumes need to be passed. If they are bind mounts to directories, **they must be created before executing `docker run` to avoid permissions issues**! For example,
 ```bash
