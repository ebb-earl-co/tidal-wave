import json
import logging
from typing import Dict, List, Optional, Union

from .models import VideosEndpointStreamResponseJSON

from httpx import Client, HTTPError, Request, Response, URL
import m3u8
from requests import HTTPError, Session


logger = logging.getLogger(__name__)


class TidalM3U8Exception(Exception):
    pass


# https://github.com/globocom/m3u8#using-different-http-clients
class RequestsClient:
    """A custom class to pass to the m3u8.load() function"""

    def __init__(self, client: Client):
        self.client = client

    def download(
        self, url: str, timeout: Optional[int] = None, headers={}, verify_ssl=True
    ):
        request: Request = self.client.build_request("GET", url)
        # Unset params to avoid 403 response
        request.url: URL = URL(url)
        response: Response = self.client.send(request).raise_for_status()
        return response.text, response.url


def playlister(
    client: Client, vesrj: Optional[VideosEndpointStreamResponseJSON]
) -> m3u8.M3U8:
    """Attempts to parse a VideosEndpointStreamResponseJSON object into an
    m3u8.M3U8 object. Requires fetching HTTP(s) resources, so takes an
    httpx.Client object as an argument. If error occurs, raises TidalM3U8Exception"""
    em_three_you_ate: Optional[m3u8.M3U8] = None
    if vesrj.manifest_mime_type == "application/vnd.tidal.emu":
        try:
            manifest: Dict[str, str] = json.loads(vesrj.manifest_bytes)
        except json.decoder.JSONDecodeError:
            raise TidalM3U8Exception(
                f"Expected an HLS spec. in JSON format for video {vesrj.video_id}"
            )
        else:
            mt: Optional[str] = manifest.get("mimeType")
            url: Optional[str] = manifest.get("urls", [None])[0]

        if (
            (mt is None)
            or (mt != "application/vnd.apple.mpegurl")
            or (url is None)
            or (".m3u8" not in url)
        ):
            raise TidalM3U8Exception(
                f"Manifest for video {vesrj.video_id}, video mode "
                f"{vesrj.video_quality} does not make available an "
                "M3U8 file"
            )

<<<<<<< HEAD
        request: Request = client.build_request("GET", url=url)
        # Unset params to avoid 403 response
        request.url: URL = URL(url=url)

        logger.debug(f"Requesting m3u8 playlists for video {vesrj.video_id}")
        try:
            response: Response = client.send(request).raise_for_status()
        except HTTPError:
            raise TidalM3U8Exception(
                f"Could not retrieve variant streams from manifest for "
                f"video {vesrj.video_id}, video mode {vesrj.video_quality}"
            )
        else:
            em_three_you_ate: m3u8.M3U8 = m3u8.M3U8(content=response.text)
=======
        download_params: Dict[str, None] = {k: None for k in session.params}
        with session.get(url=url, params=download_params) as m3u8_response:
            try:
                m3u8_response.raise_for_status()
            except HTTPError as he:
                raise TidalM3U8Exception(
                    f"Could not retrieve variant streams from manifest for "
                    f"video {vesrj.video_id}, video mode {vesrj.video_quality}"
                )
            else:
                em_three_you_ate: Optional[m3u8.M3U8] = m3u8.M3U8(
                    content=m3u8_response.text
                )
>>>>>>> 6075d71b

    return em_three_you_ate


def variant_streams(
<<<<<<< HEAD
    em3u8: m3u8.M3U8, client: Client, return_urls: bool = False
) -> Optional[Union[m3u8.M3U8, List[str]]]:
    """By default, return the highest-bandwidth option of m3u8.playlists
    attribute as an m3u8.M3U8 object. If return_urls, then returns the object's
    .files attribute, which is a list of strings. N.b. if m3u8.is_variant
=======
    em3u8: m3u8.M3U8, session: Session, return_urls: bool = False
) -> Optional[Union[m3u8.M3U8, List[str]]]:
    """By default, return the highest-bandwidth option of em3u8.playlists
    as an m3u8.M3U8 object. If return_urls, then the object's .files
    attribute is returned, which is a list of strings. N.b., if m3u8.is_variant
>>>>>>> 6075d71b
    is False, then return None as there are no variant streams."""
    if not em3u8.is_variant:
        return

<<<<<<< HEAD
    playlist: m3u8.Playlist = max(em3u8.playlists, key=lambda p: p.stream_info.bandwidth)
    if not return_urls:
        return playlist

    request: Request = client.build_request("GET", playlist.uri)
    request.url = URL(playlist.uri)

    try:
        response: Response = client.send(request).raise_for_status()
    except HTTPError:
        raise TidalM3U8Exception(
            f"Could not retrieve media URLs from manifest for "
            f"video {vesrj.video_id}, video mode {vesrj.video_quality}"
        )
    else:
        _m3u8: m3u8.M3U8 = m3u8.M3U8(content=response.text)

    if return_urls:
        return _m3u8.files
    else:
        return _m3u8
=======
    playlist: m3u8.Playlist = max(
        em3u8.playlists, key=lambda p: p.stream_info.bandwidth
    )
    if not return_urls:
        return playlist

    download_params: Dict[str, None] = {k: None for k in session.params}
    with session.get(url=playlist.uri, params=download_params) as response:
        try:
            response.raise_for_status()
        except HTTPError:
            raise TidalM3U8Exception(
                f"Could not retrieve media URLs from manifest {em3u8}"
            )
        else:
            _m3u8: m3u8.M3U8 = m3u8.M3U8(content=response.text)

    return _m3u8.files
>>>>>>> 6075d71b
<|MERGE_RESOLUTION|>--- conflicted
+++ resolved
@@ -63,7 +63,6 @@
                 "M3U8 file"
             )
 
-<<<<<<< HEAD
         request: Request = client.build_request("GET", url=url)
         # Unset params to avoid 403 response
         request.url: URL = URL(url=url)
@@ -78,44 +77,20 @@
             )
         else:
             em_three_you_ate: m3u8.M3U8 = m3u8.M3U8(content=response.text)
-=======
-        download_params: Dict[str, None] = {k: None for k in session.params}
-        with session.get(url=url, params=download_params) as m3u8_response:
-            try:
-                m3u8_response.raise_for_status()
-            except HTTPError as he:
-                raise TidalM3U8Exception(
-                    f"Could not retrieve variant streams from manifest for "
-                    f"video {vesrj.video_id}, video mode {vesrj.video_quality}"
-                )
-            else:
-                em_three_you_ate: Optional[m3u8.M3U8] = m3u8.M3U8(
-                    content=m3u8_response.text
-                )
->>>>>>> 6075d71b
 
     return em_three_you_ate
 
 
 def variant_streams(
-<<<<<<< HEAD
-    em3u8: m3u8.M3U8, client: Client, return_urls: bool = False
-) -> Optional[Union[m3u8.M3U8, List[str]]]:
-    """By default, return the highest-bandwidth option of m3u8.playlists
-    attribute as an m3u8.M3U8 object. If return_urls, then returns the object's
-    .files attribute, which is a list of strings. N.b. if m3u8.is_variant
-=======
     em3u8: m3u8.M3U8, session: Session, return_urls: bool = False
 ) -> Optional[Union[m3u8.M3U8, List[str]]]:
     """By default, return the highest-bandwidth option of em3u8.playlists
     as an m3u8.M3U8 object. If return_urls, then the object's .files
     attribute is returned, which is a list of strings. N.b., if m3u8.is_variant
->>>>>>> 6075d71b
     is False, then return None as there are no variant streams."""
     if not em3u8.is_variant:
         return
 
-<<<<<<< HEAD
     playlist: m3u8.Playlist = max(em3u8.playlists, key=lambda p: p.stream_info.bandwidth)
     if not return_urls:
         return playlist
@@ -136,24 +111,4 @@
     if return_urls:
         return _m3u8.files
     else:
-        return _m3u8
-=======
-    playlist: m3u8.Playlist = max(
-        em3u8.playlists, key=lambda p: p.stream_info.bandwidth
-    )
-    if not return_urls:
-        return playlist
-
-    download_params: Dict[str, None] = {k: None for k in session.params}
-    with session.get(url=playlist.uri, params=download_params) as response:
-        try:
-            response.raise_for_status()
-        except HTTPError:
-            raise TidalM3U8Exception(
-                f"Could not retrieve media URLs from manifest {em3u8}"
-            )
-        else:
-            _m3u8: m3u8.M3U8 = m3u8.M3U8(content=response.text)
-
-    return _m3u8.files
->>>>>>> 6075d71b
+        return _m3u8