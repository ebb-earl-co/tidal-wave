--- conflicted
+++ resolved
@@ -1,12 +1,7 @@
-<<<<<<< HEAD
 """Retrieve playlist data from the TIDAL API."""
 
 from __future__ import annotations
 
-=======
-from __future__ import annotations
-from dataclasses import dataclass
->>>>>>> bb51d63c
 import json
 import logging
 import math
@@ -15,10 +10,8 @@
 from dataclasses import dataclass
 from pathlib import Path
 from types import SimpleNamespace
-<<<<<<< HEAD
 from typing import TYPE_CHECKING
-=======
->>>>>>> bb51d63c
+
 from uuid import uuid4
 
 import ffmpeg
@@ -55,19 +48,12 @@
         self.playlist_dir: Path | None = None
         self.playlist_cover_saved: bool = False
 
-<<<<<<< HEAD
     def set_metadata(self, session: Session) -> None:
         """Request from TIDAL API /playlists endpoint."""
         self.metadata: PlaylistsEndpointResponseJSON | None = request_playlists(
             session=session,
             playlist_id=self.playlist_id,
             transparent=self.transparent,
-=======
-    def set_metadata(self, session: Session):
-        """Request from TIDAL API /playlists endpoint"""
-        self.metadata: PlaylistsEndpointResponseJSON | None = request_playlists(
-            session=session, playlist_id=self.playlist_id, transparent=self.transparent
->>>>>>> bb51d63c
         )
 
         if self.metadata is None:
@@ -80,27 +66,16 @@
 
         If 'totalNumberOfItems' field returned
         has value greater than 100, multiple requests of size <= 100 will be
-<<<<<<< HEAD
         sent to the endpoint until all items for the playlist are retrieved.
         """
         playlist_items: PlaylistsItemsResponseJSON | None = retrieve_playlist_items(
             session=session, playlist_id=self.playlist_id,
-=======
-        sent to the endpoint until all items for the playlist are retrieved."""
-        playlist_items: PlaylistsItemsResponseJSON | None = retrieve_playlist_items(
-            session=session, playlist_id=self.playlist_id
->>>>>>> bb51d63c
         )
         if playlist_items is None:
             self.items = ()
         else:
-<<<<<<< HEAD
             self.items: tuple[PlaylistItem] = tuple(
                 filter(None, playlist_items.items),
-=======
-            self.items: tuple[PlaylistItem | None] = tuple(
-                filter(None, playlist_items.items)
->>>>>>> bb51d63c
             )
 
     def set_playlist_dir(self, out_dir: Path):
@@ -173,14 +148,7 @@
             else:
                 tracks_videos[i] = None
                 continue
-<<<<<<< HEAD
         self.tracks_videos: tuple[Track | Video | None] = tuple(tracks_videos)
-=======
-        else:
-            self.tracks_videos: tuple[Track | Video | None] = tuple(
-                tracks_videos
-            )
->>>>>>> bb51d63c
         return tracks_videos
 
     def flatten_playlist_dir(self):
@@ -192,11 +160,7 @@
         subdirectories created"""
         files: list[dict[int, str | None]] = [None] * len(self.tracks_videos)
         if len(self.tracks_videos) == 0:
-<<<<<<< HEAD
             return None
-=======
-            return
->>>>>>> bb51d63c
         subdirs: set[Path] = set()
 
         for i, tv in enumerate(self.tracks_videos, 1):
@@ -237,12 +201,7 @@
                 new_path.write_bytes(_path.read_bytes())
                 _path.unlink()
                 files[i - 1] = {i: str(new_path.absolute())}
-<<<<<<< HEAD
         self.files: list[dict[int, str | None]] = files
-=======
-        else:
-            self.files: list[dict[int, str | None]] = files
->>>>>>> bb51d63c
 
         # Find all subdirectories written to
         for tv in self.tracks_videos:
@@ -463,12 +422,7 @@
         if len(self.items) == 0:
             self.files = {}
             return
-<<<<<<< HEAD
         files: list[dict[int, str | None]] = [None] * len(self.items)
-=======
-        else:
-            files: list[dict[int, str | None]] = [None] * len(self.items)
->>>>>>> bb51d63c
 
         for i, item in enumerate(self.items):
             if item is None:
@@ -496,12 +450,7 @@
             else:
                 files[i] = {i: None}
                 continue
-<<<<<<< HEAD
         self.files: list[dict[int, str | None]] = files
-=======
-        else:
-            self.files: list[dict[int, str | None]] = files
->>>>>>> bb51d63c
 
 
 class TidalPlaylistError(Exception):
@@ -528,14 +477,9 @@
     json_name: str = f"playlists-{playlist_id}-items_{uuid4().hex}.json"
 
     data: dict | None = None
-<<<<<<< HEAD
     _msg: str = f"Requesting from TIDAL API: playlists/{playlist_id}/items"
     logger.info(_msg)
     with session.get(**kwargs) as r:
-=======
-    logger.info(f"Requesting from TIDAL API: playlists/{playlist_id}/items")
-    with session.get(**kwargs) as resp:
->>>>>>> bb51d63c
         try:
             r.raise_for_status()
         except HTTPError:
@@ -568,22 +512,12 @@
     limit: int
     offset: int
     total_number_of_items: int
-<<<<<<< HEAD
     items: tuple[TracksEndpointResponseJSON | VideosEndpointResponseJSON | None]
-=======
-    items: tuple[
-        TracksEndpointResponseJSON | VideosEndpointResponseJSON | None
-    ]
->>>>>>> bb51d63c
 
 
 def playlists_items_response_json_maker(
     playlists_response: dict[str, int | list[dict]],
-<<<<<<< HEAD
 ) -> PlaylistsItemsResponseJSON | None:
-=======
-) -> "PlaylistsItemsResponseJSON":
->>>>>>> bb51d63c
     """This function massages the response from the TIDAL API endpoint
     /playlists/items into a format that PlaylistsItemsResponseJSON.__init__()
     can ingest, and then returns a PlaylistsItemsResponseJSON instance"""
@@ -656,11 +590,7 @@
         raise TidalPlaylistError(_msg)
 
     total_number_of_items: int | None = playlists_response.get("totalNumberOfItems")
-<<<<<<< HEAD
     _msg: str = (
-=======
-    logger.info(
->>>>>>> bb51d63c
         f"Playlist '{playlist_id}' is comprised of {total_number_of_items} items"
     )
     logger.info(_msg)
